--- conflicted
+++ resolved
@@ -22,11 +22,7 @@
  * @author Chris Jackson
  */
 public class ApplicationCommandMessageClass extends ZWaveCommandProcessor {
-<<<<<<< HEAD
-    private final static Logger logger = LoggerFactory.getLogger(ApplicationCommandMessageClass.class);
-=======
     private final Logger logger = LoggerFactory.getLogger(ApplicationCommandMessageClass.class);
->>>>>>> 9171aae1
 
     @Override
     public boolean handleRequest(ZWaveController zController, ZWaveTransaction transaction,
@@ -67,19 +63,10 @@
         logger.debug("ApplicationCommandClass correlateTransactionResponse: expected cmd: {}",
                 transaction.getExpectedCommandClassCommand());
 
-<<<<<<< HEAD
-    private ZWaveCommandClass resolveZWaveCommandClass(ZWaveNode node, int commandClassCode,
-            ZWaveController zController) {
-        CommandClass commandClass = CommandClass.getCommandClass(commandClassCode);
-        if (commandClass == null) {
-            logger.debug(String.format("NODE %d: Unknown command class 0x%02x", node.getNodeId(), commandClassCode));
-            return null;
-=======
         if (transaction.getExpectedReplyClass() != incomingMessage.getMessageClass()) {
             logger.debug("NO EXPECTED REPLY CLASS match! ({} <> {})", transaction.getExpectedReplyClass(),
                     incomingMessage.getMessageClass());
             return false;
->>>>>>> 9171aae1
         }
 
         // If this is a response, check the callbackId
@@ -100,17 +87,7 @@
                         transaction.getExpectedCommandClassCommand(), incomingMessage.getMessagePayloadByte(4),
                         SerialMessage.bb2hex(transaction.getPayloadBuffer()));
 
-<<<<<<< HEAD
-            if (zwaveCommandClass == null) {
-                // We got an unsupported command class, leave zwaveCommandClass as null
-                logger.debug(String.format("NODE %d: Unsupported zwave command class %s (0x%02x)", node.getNodeId(),
-                        commandClass.getLabel(), commandClassCode));
-            } else {
-                logger.debug("NODE {}: Adding command class {}", node.getNodeId(), commandClass.getLabel());
-                node.addCommandClass(zwaveCommandClass);
-=======
                 return false;
->>>>>>> 9171aae1
             }
 
             return true;
