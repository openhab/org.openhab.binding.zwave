--- conflicted
+++ resolved
@@ -8,6 +8,7 @@
  */
 package org.openhab.binding.zwave.internal.protocol.commandclass;
 
+import java.io.ByteArrayOutputStream;
 import java.util.ArrayList;
 import java.util.Collection;
 
@@ -259,54 +260,27 @@
      *            the node to add to the specified group
      * @return the serial message
      */
-<<<<<<< HEAD
     public ZWaveTransaction setAssociationMessage(int group, int node, int endpoint) {
         logger.debug("NODE {}: Creating new message for command MULTI_ASSOCIATIONCMD_SET", getNode().getNodeId());
-
-        byte[] payload;
-        if (endpoint == 0) {
-            logger.trace("NODE {}: Endpoint is 0. Sending only node.", getNode().getNodeId());
-            payload = new byte[] { (byte) (group & 0xff), (byte) (node & 0xff) };
-        } else {
-            logger.trace("NODE {}: Endpoint not 0. Sending node and endpoint.", getNode().getNodeId());
-            payload = new byte[] { (byte) (group & 0xff), 0, (byte) (node & 0xff), (byte) (endpoint & 0xff) };
-        }
-=======
-    public SerialMessage setAssociationMessage(int group, int node, int endpoint) {
-        logger.debug(
-                "NODE {}: Creating new message for command MULTI_ASSOCIATIONCMD_SET node {}, endpoint {}, group {}",
-                getNode().getNodeId(), node, endpoint, group);
-        SerialMessage result = new SerialMessage(getNode().getNodeId(), SerialMessageClass.SendData,
-                SerialMessageType.Request, SerialMessageClass.SendData, SerialMessagePriority.Set);
 
         // We only use the multi-endpoint version here, even if endpoint is 0.
         // This is needed since at least in some devices using the multi-instance version
         // configures the device to send mutli-instance responses.
         ByteArrayOutputStream outputData = new ByteArrayOutputStream();
-        outputData.write(this.getNode().getNodeId());
+        outputData.write(group);
 
         // Version 2 doesn't allow endpoint to be 0
         if (getVersion() <= 2 && endpoint == 0) {
-            outputData.write(4);
-            outputData.write(getCommandClass().getKey());
-            outputData.write(MULTI_ASSOCIATIONCMD_SET);
-            outputData.write(group);
             outputData.write(node);
         } else {
-            outputData.write(6);
-            outputData.write(getCommandClass().getKey());
-            outputData.write(MULTI_ASSOCIATIONCMD_SET);
-            outputData.write(group);
             outputData.write(0);
             outputData.write(node);
             outputData.write(endpoint);
         }
-        result.setMessagePayload(outputData.toByteArray());
->>>>>>> 238c93dc
 
         SerialMessage serialMessage = new ZWaveSendDataMessageBuilder()
                 .withCommandClass(getCommandClass(), MULTI_ASSOCIATIONCMD_SET).withNodeId(getNode().getNodeId())
-                .withPayload(payload).build();
+                .withPayload(outputData.toByteArray()).build();
 
         return new ZWaveTransactionBuilder(serialMessage).withPriority(TransactionPriority.Config).build();
     }
@@ -331,7 +305,7 @@
     }
 
     /**
-     * Gets a SerialMessage with the MULTI_ASSOCIATIONCMD_REMOVE command to remove all nodes
+     * Gets a ZWaveTransaction with the MULTI_ASSOCIATIONCMD_REMOVE command to remove all nodes
      *
      * @param group
      *            the association group
@@ -339,22 +313,16 @@
      *            the node to add to the specified group
      * @return the serial message
      */
-    public SerialMessage clearAssociationMessage(int group) {
+    public ZWaveTransaction clearAssociationMessage(int group) {
         logger.debug(
                 "NODE {}: Creating new message for command MULTI_ASSOCIATIONCMD_REMOVE node all, endpoint all, group {}",
                 getNode().getNodeId(), group);
-        SerialMessage result = new SerialMessage(getNode().getNodeId(), SerialMessageClass.SendData,
-                SerialMessageType.Request, SerialMessageClass.SendData, SerialMessagePriority.Set);
-
-        ByteArrayOutputStream outputData = new ByteArrayOutputStream();
-        outputData.write(this.getNode().getNodeId());
-        outputData.write(3);
-        outputData.write(getCommandClass().getKey());
-        outputData.write(MULTI_ASSOCIATIONCMD_REMOVE);
-        outputData.write(group);
-        result.setMessagePayload(outputData.toByteArray());
-
-        return result;
+
+        SerialMessage serialMessage = new ZWaveSendDataMessageBuilder()
+                .withCommandClass(getCommandClass(), MULTI_ASSOCIATIONCMD_REMOVE).withNodeId(getNode().getNodeId())
+                .withPayload((group & 0xff)).build();
+
+        return new ZWaveTransactionBuilder(serialMessage).withPriority(TransactionPriority.Config).build();
     }
 
     /**
