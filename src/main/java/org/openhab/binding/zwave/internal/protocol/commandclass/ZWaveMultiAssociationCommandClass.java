--- conflicted
+++ resolved
@@ -287,41 +287,12 @@
      *            the node to add to the specified group
      * @return the serial message
      */
-<<<<<<< HEAD
     public ZWaveTransaction removeAssociationMessage(int group, int node, int endpoint) {
         logger.debug("NODE {}: Creating new message for command MULTI_ASSOCIATIONCMD_REMOVE", getNode().getNodeId());
 
-        byte[] payload;
-        if (endpoint == 0) {
-            logger.trace("NODE {}: Endpoint is 0. Sending only node.", getNode().getNodeId());
-            payload = new byte[] { (byte) (group & 0xff), (byte) (node & 0xff) };
-        } else {
-            logger.trace("NODE {}: Endpoint not 0. Sending node and endpoint.", getNode().getNodeId());
-            payload = new byte[] { (byte) (group & 0xff), 0, (byte) (node & 0xff), (byte) (endpoint & 0xff) };
-        }
-=======
-    public SerialMessage removeAssociationMessage(int group, int node, int endpoint) {
-        logger.debug(
-                "NODE {}: Creating new message for command MULTI_ASSOCIATIONCMD_REMOVE node {}, endpoint {}, group {}",
-                getNode().getNodeId(), node, endpoint, group);
-        SerialMessage result = new SerialMessage(getNode().getNodeId(), SerialMessageClass.SendData,
-                SerialMessageType.Request, SerialMessageClass.SendData, SerialMessagePriority.Set);
-
-        ByteArrayOutputStream outputData = new ByteArrayOutputStream();
-        outputData.write(this.getNode().getNodeId());
-        outputData.write(6);
-        outputData.write(getCommandClass().getKey());
-        outputData.write(MULTI_ASSOCIATIONCMD_REMOVE);
-        outputData.write(group);
-        outputData.write(0);
-        outputData.write(node);
-        outputData.write(endpoint);
-        result.setMessagePayload(outputData.toByteArray());
->>>>>>> e2d4e27c
-
         SerialMessage serialMessage = new ZWaveSendDataMessageBuilder()
                 .withCommandClass(getCommandClass(), MULTI_ASSOCIATIONCMD_REMOVE).withNodeId(getNode().getNodeId())
-                .withPayload(payload).build();
+                .withPayload((group & 0xff), 0, (byte) (node & 0xff), (byte) (endpoint & 0xff)).build();
 
         return new ZWaveTransactionBuilder(serialMessage).withPriority(TransactionPriority.Config).build();
     }
