--- conflicted
+++ resolved
@@ -60,26 +60,14 @@
         }
 
         String alarmType = channel.getArguments().get("type");
-<<<<<<< HEAD
-        logger.debug("NODE {}: Generating poll message for {}, endpoint {}, alarm {}", node.getNodeId(),
-                commandClass.getCommandClass(), channel.getEndpoint(), alarmType);
-=======
-        Integer alarmEvent = channel.getArguments().get("event") == null ? null
+        Integer alarmEvent = (channel.getArguments().get("event") == null) ? null
                 : Integer.parseInt(channel.getArguments().get("event"));
-
         logger.debug("NODE {}: Generating poll message for {}, endpoint {}, alarm {}, event {}", node.getNodeId(),
-                commandClass.getCommandClass().getLabel(), channel.getEndpoint(), alarmType, alarmEvent);
->>>>>>> 3fd04a27
+                commandClass.getCommandClass(), channel.getEndpoint(), alarmType, alarmEvent);
 
         ZWaveCommandClassTransactionPayload transaction;
         if (alarmType != null) {
-<<<<<<< HEAD
-            transaction = commandClass.getMessage(AlarmType.valueOf(alarmType));
-=======
-            serialMessage = node.encapsulate(
-                    commandClass.getMessage(AlarmType.valueOf(alarmType), alarmEvent == null ? 0 : alarmEvent),
-                    commandClass, channel.getEndpoint());
->>>>>>> 3fd04a27
+            transaction = commandClass.getMessage(AlarmType.valueOf(alarmType), alarmEvent);
         } else {
             transaction = commandClass.getValueMessage();
         }
@@ -101,11 +89,7 @@
     @Override
     public State handleEvent(ZWaveThingChannel channel, ZWaveCommandClassValueEvent event) {
         String alarmType = channel.getArguments().get("type");
-<<<<<<< HEAD
         Integer alarmEvent = (channel.getArguments().get("event") == null) ? null
-=======
-        Integer alarmEvent = channel.getArguments().get("event") == null ? null
->>>>>>> 3fd04a27
                 : Integer.parseInt(channel.getArguments().get("event"));
 
         ZWaveAlarmValueEvent eventAlarm = (ZWaveAlarmValueEvent) event;
@@ -169,23 +153,21 @@
                 state = event == 0 ? OnOffType.OFF : OnOffType.ON;
                 break;
             case OpenClosedType:
+                logger.debug("Alarm converter NOTIFICATION 1");
                 state = eventAlarm.getValue() == 0 ? OpenClosedType.CLOSED : OpenClosedType.OPEN;
-                switch (eventAlarm.getAlarmType()) {
-                    case ACCESS_CONTROL:
-                        switch (event) {
-                            case 22: // Window/Door is open
-                                state = OpenClosedType.OPEN;
-                                break;
-                            case 23: // Window/Door is closed
-                                state = OpenClosedType.CLOSED;
-                                logger.debug("Alarm converter NOTIFICATION 3");
-                                break;
-                            default:
-                                break;
-                        }
-                        break;
-                    default:
-                        break;
+                if (eventAlarm.getAlarmType() == AlarmType.ACCESS_CONTROL) {
+                    logger.debug("Alarm converter NOTIFICATION 2");
+                    switch (event) {
+                        case 22: // Window/Door is open
+                            state = OpenClosedType.OPEN;
+                            break;
+                        case 23: // Window/Door is closed
+                            state = OpenClosedType.CLOSED;
+                            logger.debug("Alarm converter NOTIFICATION 3");
+                            break;
+                        default:
+                            break;
+                    }
                 }
                 break;
             case DecimalType:
