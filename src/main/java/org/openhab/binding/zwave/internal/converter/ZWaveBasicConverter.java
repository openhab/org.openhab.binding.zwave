/**
 * Copyright (c) 2014-2016 by the respective copyright holders.
 *
 * All rights reserved. This program and the accompanying materials
 * are made available under the terms of the Eclipse Public License v1.0
 * which accompanies this distribution, and is available at
 * http://www.eclipse.org/legal/epl-v10.html
 */
package org.openhab.binding.zwave.internal.converter;

import java.util.ArrayList;
import java.util.List;

import org.eclipse.smarthome.core.library.types.DecimalType;
import org.eclipse.smarthome.core.library.types.OnOffType;
import org.eclipse.smarthome.core.library.types.OpenClosedType;
import org.eclipse.smarthome.core.types.Command;
import org.eclipse.smarthome.core.types.State;
import org.openhab.binding.zwave.handler.ZWaveControllerHandler;
import org.openhab.binding.zwave.handler.ZWaveThingChannel;
import org.openhab.binding.zwave.internal.protocol.ZWaveNode;
import org.openhab.binding.zwave.internal.protocol.commandclass.ZWaveBasicCommandClass;
import org.openhab.binding.zwave.internal.protocol.commandclass.ZWaveCommandClass;
import org.openhab.binding.zwave.internal.protocol.event.ZWaveCommandClassValueEvent;
import org.openhab.binding.zwave.internal.protocol.transaction.ZWaveCommandClassTransactionPayload;
import org.slf4j.Logger;
import org.slf4j.LoggerFactory;

/**
 * ZWaveBasicConverter class. Converter for communication with the {@link ZWaveBasicCommandClass}. Supports control of
 * most devices through the BASIC command class. Note that some devices report their status as BASIC Report messages as
 * well. We try to handle these devices as best as possible.
 *
 * @author Chris Jackson
 * @author Jan-Willem Spuij
 */
public class ZWaveBasicConverter extends ZWaveCommandClassConverter {

    private static final Logger logger = LoggerFactory.getLogger(ZWaveBasicConverter.class);

    /**
     * Constructor. Creates a new instance of the {@link ZWaveBasicConverter} class.
     *
     */
    public ZWaveBasicConverter(ZWaveControllerHandler controller) {
        super(controller);
    }

    /**
     * {@inheritDoc}
     */
    @Override
    public List<ZWaveCommandClassTransactionPayload> executeRefresh(ZWaveThingChannel channel, ZWaveNode node) {
        ZWaveBasicCommandClass commandClass = (ZWaveBasicCommandClass) node
                .resolveCommandClass(ZWaveCommandClass.CommandClass.COMMAND_CLASS_BASIC, channel.getEndpoint());
        if (commandClass == null) {
            return null;
        }

        logger.debug("NODE {}: Generating poll message for {} endpoint {}", node.getNodeId(),
                commandClass.getCommandClass(), channel.getEndpoint());
        ZWaveCommandClassTransactionPayload transaction = node.encapsulate(commandClass.getValueMessage(), commandClass,
                channel.getEndpoint());
        List<ZWaveCommandClassTransactionPayload> response = new ArrayList<ZWaveCommandClassTransactionPayload>(1);
        response.add(transaction);
        return response;
    }

    /**
     * {@inheritDoc}
     */
    @Override
    public State handleEvent(ZWaveThingChannel channel, ZWaveCommandClassValueEvent event) {
        State state = null;
        int value = (int) event.getValue();
        switch (channel.getDataType()) {
            case DecimalType:
                state = new DecimalType(value);
                break;
            case PercentType:
                // Special handling for 255
                if (value == 255) {
                    value = 100;
                }
                state = convertPercent(value, "true".equalsIgnoreCase(channel.getArguments().get("invertPercent")));
                break;
            case OnOffType:
                state = (Integer) event.getValue() == 0 ? OnOffType.OFF : OnOffType.ON;
                break;
            case OpenClosedType:
                state = (Integer) event.getValue() == 0 ? OpenClosedType.CLOSED : OpenClosedType.OPEN;
                break;
            default:
                logger.warn("No conversion in {} to {}", this.getClass().getSimpleName(), channel.getDataType());
                break;
        }

        return state;
    }

    /**
     * {@inheritDoc}
     */
    @Override
    public List<ZWaveCommandClassTransactionPayload> receiveCommand(ZWaveThingChannel channel, ZWaveNode node,
            Command command) {
        ZWaveBasicCommandClass commandClass = (ZWaveBasicCommandClass) node
                .resolveCommandClass(ZWaveCommandClass.CommandClass.COMMAND_CLASS_BASIC, channel.getEndpoint());

        Integer value = null;
        if (command instanceof OnOffType) {
            value = command == OnOffType.ON ? 0xff : 0x00;
        } else if (command instanceof DecimalType) {
            value = (int) ((DecimalType) command).longValue();
        }
<<<<<<< HEAD
        ZWaveCommandClassTransactionPayload serialMessage = node.encapsulate(commandClass.setValueMessage(value),
                commandClass, channel.getEndpoint());
=======

        if (value == null) {
            logger.debug("NODE {}: Unknown conversion {}", node.getNodeId(), command.getClass().getSimpleName());
            return null;
        }

        SerialMessage serialMessage = node.encapsulate(commandClass.setValueMessage(value), commandClass,
                channel.getEndpoint());
>>>>>>> 3ad99671

        if (serialMessage == null) {
            logger.warn("Generating message failed for command class = {}, node = {}, endpoint = {}",
                    commandClass.getCommandClass(), node.getNodeId(), channel.getEndpoint());
            return null;
        }

        List<ZWaveCommandClassTransactionPayload> messages = new ArrayList<ZWaveCommandClassTransactionPayload>();
        messages.add(serialMessage);
        return messages;
    }
}<|MERGE_RESOLUTION|>--- conflicted
+++ resolved
@@ -113,19 +113,14 @@
         } else if (command instanceof DecimalType) {
             value = (int) ((DecimalType) command).longValue();
         }
-<<<<<<< HEAD
-        ZWaveCommandClassTransactionPayload serialMessage = node.encapsulate(commandClass.setValueMessage(value),
-                commandClass, channel.getEndpoint());
-=======
 
         if (value == null) {
             logger.debug("NODE {}: Unknown conversion {}", node.getNodeId(), command.getClass().getSimpleName());
             return null;
         }
 
-        SerialMessage serialMessage = node.encapsulate(commandClass.setValueMessage(value), commandClass,
+        ZWaveCommandClassTransactionPayload serialMessage = node.encapsulate(commandClass.setValueMessage(value), commandClass,
                 channel.getEndpoint());
->>>>>>> 3ad99671
 
         if (serialMessage == null) {
             logger.warn("Generating message failed for command class = {}, node = {}, endpoint = {}",
