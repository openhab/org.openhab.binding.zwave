--- conflicted
+++ resolved
@@ -128,19 +128,11 @@
                         continue;
                     }
 
-<<<<<<< HEAD
                     // (n)th bit is set. n is the index for the alarm type enumeration.
                     // Alarm type seems to be supported, add it to the list if it's not already there.
                     getAlarm(index);
                 }
             }
-=======
-                initialiseDone = true;
-                break;
-            default:
-                logger.debug(String.format("Unsupported Command 0x%02X for command class %s (0x%02X).", command,
-                        this.getCommandClass().getLabel(), this.getCommandClass().getKey()));
->>>>>>> 299b9f43
         }
 
         initialiseDone = true;
