--- conflicted
+++ resolved
@@ -205,13 +205,8 @@
         }
 
         // If we support the switch_all class, then add the configuration
-<<<<<<< HEAD
         if (node.getCommandClass(ZWaveCommandClass.CommandClass.COMMAND_CLASS_SWITCH_ALL) != null) {
-            List<ParameterOption> options = new ArrayList<ParameterOption>();
-=======
-        if (node.getCommandClass(ZWaveCommandClass.CommandClass.SWITCH_ALL) != null) {
             options = new ArrayList<ParameterOption>();
->>>>>>> 99578342
             options.add(new ParameterOption("0", "Exclude from All On and All Off groups"));
             options.add(new ParameterOption("1", "Include in All On group"));
             options.add(new ParameterOption("2", "Include in All Off group"));
@@ -223,13 +218,8 @@
         }
 
         // If we support the powerlevel class, then add the configuration
-<<<<<<< HEAD
         if (node.getCommandClass(ZWaveCommandClass.CommandClass.COMMAND_CLASS_POWERLEVEL) != null) {
-            List<ParameterOption> options = new ArrayList<ParameterOption>();
-=======
-        if (node.getCommandClass(ZWaveCommandClass.CommandClass.POWERLEVEL) != null) {
             options = new ArrayList<ParameterOption>();
->>>>>>> 99578342
             options.add(new ParameterOption("0", "Normal"));
             options.add(new ParameterOption("1", "Minus 1dB"));
             options.add(new ParameterOption("2", "Minus 2dB"));
