--- conflicted
+++ resolved
@@ -172,13 +172,9 @@
                 .withOptions(options).withLimitToOptions(false).withGroupName("thingcfg").build());
 
         // If we support the wakeup class, then add the configuration
-<<<<<<< HEAD
-        if (node.getCommandClass(ZWaveCommandClass.CommandClass.COMMAND_CLASS_WAKE_UP) != null) {
-=======
         ZWaveWakeUpCommandClass wakeupCmdClass = (ZWaveWakeUpCommandClass) node
-                .getCommandClass(ZWaveCommandClass.CommandClass.WAKE_UP);
+                .getCommandClass(ZWaveCommandClass.CommandClass.COMMAND_CLASS_WAKE_UP);
         if (wakeupCmdClass != null) {
->>>>>>> 3ad99671
             groups.add(new ConfigDescriptionParameterGroup("wakeup", "sleep", false, "Wakeup Configuration", null));
 
             parameters.add(ConfigDescriptionParameterBuilder
