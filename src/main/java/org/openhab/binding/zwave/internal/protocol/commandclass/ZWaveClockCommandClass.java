--- conflicted
+++ resolved
@@ -38,7 +38,7 @@
 public class ZWaveClockCommandClass extends ZWaveCommandClass implements ZWaveCommandClassDynamicState {
 
     @XStreamOmitField
-    private final static Logger logger = LoggerFactory.getLogger(ZWaveClockCommandClass.class);
+    private static final Logger logger = LoggerFactory.getLogger(ZWaveClockCommandClass.class);
 
     private static final int CLOCK_SET = 4;
     private static final int CLOCK_GET = 5;
@@ -104,86 +104,9 @@
         int hour = cal.get(Calendar.HOUR_OF_DAY);
         int minute = cal.get(Calendar.MINUTE);
 
-<<<<<<< HEAD
-        SerialMessage result = new SerialMessage(getNode().getNodeId(), SerialMessageClass.SendData,
-                SerialMessageType.Request, SerialMessageClass.SendData, SerialMessagePriority.RealTime);
-
-        ByteArrayOutputStream outputData = new ByteArrayOutputStream();
-        outputData.write(getNode().getNodeId());
-        outputData.write(4);
-        outputData.write(getCommandClass().getKey());
-        outputData.write(CLOCK_SET);
-        outputData.write((day << 5) | hour);
-        outputData.write(minute);
-        result.setMessagePayload(outputData.toByteArray());
-        return result;
-    }
-
-    public SerialMessage getReportMessage(Calendar cal) {
-        logger.debug("NODE {}: Creating new message for command CLOCK_REPORT", getNode().getNodeId());
-
-        int day = cal.get(Calendar.DAY_OF_WEEK) == 1 ? 7 : cal.get(Calendar.DAY_OF_WEEK) - 1;
-        int hour = cal.get(Calendar.HOUR_OF_DAY);
-        int minute = cal.get(Calendar.MINUTE);
-
-        SerialMessage result = new SerialMessage(getNode().getNodeId(), SerialMessageClass.SendData,
-                SerialMessageType.Request, SerialMessageClass.SendData, SerialMessagePriority.RealTime);
-
-        ByteArrayOutputStream outputData = new ByteArrayOutputStream();
-        outputData.write(getNode().getNodeId());
-        outputData.write(4);
-        outputData.write(getCommandClass().getKey());
-        outputData.write(CLOCK_REPORT);
-        outputData.write((day << 5) | hour);
-        outputData.write(minute);
-        result.setMessagePayload(outputData.toByteArray());
-        return result;
-    }
-
-    /**
-     * {@inheritDoc}
-     *
-     * @throws ZWaveSerialMessageException
-     */
-    @Override
-    public void handleApplicationCommandRequest(SerialMessage serialMessage, int offset, int endpoint)
-            throws ZWaveSerialMessageException {
-        logger.debug("NODE {}: Received CLOCK command V{}", getNode().getNodeId(), getVersion());
-        int command = serialMessage.getMessagePayloadByte(offset);
-        switch (command) {
-            case CLOCK_REPORT:
-                int day = serialMessage.getMessagePayloadByte(offset + 1) >> 5;
-                int hour = serialMessage.getMessagePayloadByte(offset + 1) & 0x1f;
-                int minute = serialMessage.getMessagePayloadByte(offset + 2);
-                String days[] = new DateFormatSymbols().getWeekdays();
-                int javaDay = day == 7 ? 1 : day + 1;
-                logger.debug(String.format("NODE %d: Received clock report: %s %02d:%02d", getNode().getNodeId(),
-                        days[javaDay], hour, minute));
-
-                Calendar cal = Calendar.getInstance();
-                cal.set(Calendar.DAY_OF_WEEK, javaDay);
-                cal.set(Calendar.HOUR_OF_DAY, hour);
-                cal.set(Calendar.MINUTE, minute);
-                Date nodeTime = cal.getTime();
-                ZWaveCommandClassValueEvent zEvent = new ZWaveCommandClassValueEvent(getNode().getNodeId(), endpoint,
-                        getCommandClass(), nodeTime);
-                getController().notifyEventListeners(zEvent);
-                break;
-            case CLOCK_GET:
-                Calendar calendar = Calendar.getInstance();
-                logger.debug("NODE {}: Answering with {}", getNode().getNodeId(), calendar);
-                getController().enqueue(getReportMessage(calendar));
-                break;
-            default:
-                logger.warn(String.format("NODE %d: Unsupported Command %d for command class %s (0x%02X).",
-                        getNode().getNodeId(), command, getCommandClass().getLabel(), getCommandClass().getKey()));
-                break;
-        }
-=======
         return new ZWaveCommandClassTransactionPayloadBuilder(getNode().getNodeId(), getCommandClass(), CLOCK_SET)
                 .withPayload((day << 5) | hour, minute).withPriority(TransactionPriority.RealTime)
                 .withExpectedResponseCommand(CLOCK_REPORT).build();
->>>>>>> 9171aae1
     }
 
     @Override
