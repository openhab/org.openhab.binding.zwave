--- conflicted
+++ resolved
@@ -37,7 +37,7 @@
         implements ZWaveCommandClassInitialization, ZWaveCommandClassDynamicState {
 
     @XStreamOmitField
-    private final static Logger logger = LoggerFactory.getLogger(ZWaveProtectionCommandClass.class);
+    private static final Logger logger = LoggerFactory.getLogger(ZWaveProtectionCommandClass.class);
 
     private static final int MAX_SUPPORTED_VERSION = 2;
 
@@ -88,80 +88,6 @@
         return CommandClass.COMMAND_CLASS_PROTECTION;
     }
 
-<<<<<<< HEAD
-    /**
-     * {@inheritDoc}
-     *
-     * @throws ZWaveSerialMessageException
-     */
-    @Override
-    public void handleApplicationCommandRequest(SerialMessage serialMessage, int offset, int endpoint)
-            throws ZWaveSerialMessageException {
-        logger.debug("NODE {}: Received PROTECTION command V{}", getNode().getNodeId(), getVersion());
-        int command = serialMessage.getMessagePayloadByte(offset);
-        switch (command) {
-            case PROTECTION_REPORT:
-                int localMode = serialMessage.getMessagePayloadByte(offset + 1) & 0x0f;
-
-                if (localMode < LocalProtectionType.values().length) {
-                    currentLocalMode = LocalProtectionType.values()[localMode];
-                    ZWaveCommandClassValueEvent zEvent = new ZWaveCommandClassValueEvent(getNode().getNodeId(),
-                            endpoint, getCommandClass(), currentLocalMode, Type.PROTECTION_LOCAL);
-                    getController().notifyEventListeners(zEvent);
-                }
-                if (getVersion() > 1) {
-                    int rfMode = serialMessage.getMessagePayloadByte(offset + 2) & 0x0f;
-                    if (rfMode < RfProtectionType.values().length) {
-                        ZWaveCommandClassValueEvent zEvent = new ZWaveCommandClassValueEvent(getNode().getNodeId(),
-                                endpoint, getCommandClass(), RfProtectionType.values()[rfMode], Type.PROTECTION_RF);
-                        getController().notifyEventListeners(zEvent);
-                    }
-                    logger.debug("NODE {}: Received protection report local:{} rf:{}", getNode().getNodeId(),
-                            LocalProtectionType.values()[localMode], RfProtectionType.values()[rfMode]);
-                } else {
-                    logger.debug("NODE {}: Received protection report local:{}", getNode().getNodeId(),
-                            LocalProtectionType.values()[localMode]);
-                }
-
-                dynamicDone = true;
-                break;
-            case PROTECTION_SUPPORTED_REPORT:
-                boolean exclusive = ((serialMessage.getMessagePayloadByte(offset + 1)
-                        & EXCLUSIVE_CONTROL_BITMASK) != 0);
-                boolean timeout = ((serialMessage.getMessagePayloadByte(offset + 1) & TIMEOUT_BITMASK) != 0);
-
-                int localStateMask = (serialMessage.getMessagePayloadByte(offset + 2)
-                        | serialMessage.getMessagePayloadByte(offset + 3) << 8);
-                int rfStateMask = (serialMessage.getMessagePayloadByte(offset + 4)
-                        | serialMessage.getMessagePayloadByte(offset + 5) << 8);
-
-                localModes.clear();
-                LocalProtectionType localTypes[] = LocalProtectionType.values();
-                for (int i = 0; i < localTypes.length; i++) {
-                    if ((localStateMask >> i & 0x01) > 0) {
-                        localModes.add(localTypes[i]);
-                    }
-                }
-
-                rfModes.clear();
-                RfProtectionType rfTypes[] = RfProtectionType.values();
-                for (int i = 0; i < rfTypes.length; i++) {
-                    if ((rfStateMask >> i & 0x01) > 0) {
-                        rfModes.add(rfTypes[i]);
-                    }
-                }
-
-                logger.debug(
-                        "NODE {}: Received protection supported report Exclusive({}), Timeout({}},  Local states={}, RF states={}",
-                        getNode().getNodeId(), exclusive ? "supported" : "Not supported",
-                        timeout ? "supported" : "Not supported", localModes, rfModes);
-                supportedInitialised = true;
-                break;
-
-            default:
-                logger.warn(String.format("NODE %d: Unsupported Command %d for command class %s (0x%02X).",
-                        getNode().getNodeId(), command, getCommandClass().getLabel(), getCommandClass().getKey()));
-=======
     @ZWaveResponseHandler(id = PROTECTION_REPORT, name = "PROTECTION_REPORT")
     public void handleProtectionReport(ZWaveCommandClassPayload payload, int endpoint) {
         int localMode = payload.getPayloadByte(2) & 0x0f;
@@ -171,7 +97,6 @@
             ZWaveCommandClassValueEvent zEvent = new ZWaveCommandClassValueEvent(getNode().getNodeId(), endpoint,
                     getCommandClass(), currentLocalMode, Type.PROTECTION_LOCAL);
             getController().notifyEventListeners(zEvent);
->>>>>>> 9171aae1
         }
         if (getVersion() > 1) {
             int rfMode = payload.getPayloadByte(3) & 0x0f;
