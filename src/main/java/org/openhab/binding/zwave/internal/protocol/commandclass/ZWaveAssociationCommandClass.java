/**
 * Copyright (c) 2010-2018 by the respective copyright holders.
 * All rights reserved. This program and the accompanying materials
 * are made available under the terms of the Eclipse Public License v1.0
 * which accompanies this distribution, and is available at
 * http://www.eclipse.org/legal/epl-v10.html
 */
package org.openhab.binding.zwave.internal.protocol.commandclass;

import java.util.ArrayList;
import java.util.Collection;

import org.openhab.binding.zwave.internal.protocol.ZWaveAssociation;
import org.openhab.binding.zwave.internal.protocol.ZWaveAssociationGroup;
import org.openhab.binding.zwave.internal.protocol.ZWaveCommandClassPayload;
import org.openhab.binding.zwave.internal.protocol.ZWaveController;
import org.openhab.binding.zwave.internal.protocol.ZWaveEndpoint;
import org.openhab.binding.zwave.internal.protocol.ZWaveNode;
import org.openhab.binding.zwave.internal.protocol.ZWaveSerialMessageException;
import org.openhab.binding.zwave.internal.protocol.ZWaveTransaction.TransactionPriority;
import org.openhab.binding.zwave.internal.protocol.event.ZWaveAssociationEvent;
import org.openhab.binding.zwave.internal.protocol.event.ZWaveNetworkEvent;
import org.openhab.binding.zwave.internal.protocol.transaction.ZWaveCommandClassTransactionPayload;
import org.openhab.binding.zwave.internal.protocol.transaction.ZWaveCommandClassTransactionPayloadBuilder;
import org.slf4j.Logger;
import org.slf4j.LoggerFactory;

import com.thoughtworks.xstream.annotations.XStreamAlias;
import com.thoughtworks.xstream.annotations.XStreamOmitField;

/**
 * Handles the Association command class. This allows reading and writing of node association parameters
 *
 * @author Chris Jackson
 */
@XStreamAlias("COMMAND_CLASS_ASSOCIATION")
public class ZWaveAssociationCommandClass extends ZWaveCommandClass implements ZWaveCommandClassInitialization {

    @XStreamOmitField
    private final static Logger logger = LoggerFactory.getLogger(ZWaveAssociationCommandClass.class);

    private static final int MAX_SUPPORTED_VERSION = 2;

    private static final int ASSOCIATIONCMD_SET = 1;
    private static final int ASSOCIATIONCMD_GET = 2;
    private static final int ASSOCIATIONCMD_REPORT = 3;
    private static final int ASSOCIATIONCMD_REMOVE = 4;
    private static final int ASSOCIATIONCMD_GROUPINGS_GET = 5;
    private static final int ASSOCIATIONCMD_GROUPINGS_REPORT = 6;

    @XStreamOmitField
    private int updateAssociationsNode = 0;

    @XStreamOmitField
    private ZWaveAssociationGroup pendingAssociation = null;

    // This will be set when we query a node for the number of groups it supports
    private int maxGroups = 0;

    @XStreamOmitField
    private boolean initialiseDone = false;

    /**
     * Creates a new instance of the ZWaveAssociationCommandClass class.
     *
     * @param node
     *            the node this command class belongs to
     * @param controller
     *            the controller to use
     * @param endpoint
     *            the endpoint this Command class belongs to
     */
    public ZWaveAssociationCommandClass(ZWaveNode node, ZWaveController controller, ZWaveEndpoint endpoint) {
        super(node, controller, endpoint);
        versionMax = MAX_SUPPORTED_VERSION;
    }

    @Override
    public CommandClass getCommandClass() {
<<<<<<< HEAD
        return CommandClass.ASSOCIATION;
    }

    /**
     * {@inheritDoc}
     *
     * @throws ZWaveSerialMessageException
     */
    @Override
    public void handleApplicationCommandRequest(SerialMessage serialMessage, int offset, int endpoint)
            throws ZWaveSerialMessageException {
        logger.debug("NODE {}: Received ASSOCIATION command V{}", getNode().getNodeId(), getVersion());
        int command = serialMessage.getMessagePayloadByte(offset);
        switch (command) {
            case ASSOCIATIONCMD_SET:
                processAssociationReport(serialMessage, offset);
                break;
            case ASSOCIATIONCMD_REPORT:
                processAssociationReport(serialMessage, offset);
                break;
            case ASSOCIATIONCMD_GROUPINGSREPORT:
                processGroupingsReport(serialMessage, offset);
                return;
            default:
                logger.debug(String.format("NODE %d: Unsupported Command 0x%02X for command class %s (0x%02X).",
                        getNode().getNodeId(), command, getCommandClass().getLabel(), getCommandClass().getKey()));
        }
=======
        return CommandClass.COMMAND_CLASS_ASSOCIATION;
>>>>>>> 9171aae1
    }

    /**
     * Processes a ASSOCIATIONCMD_REPORT message.
     *
     * @param serialMessage
     *            the incoming message to process.
     * @param offset
     *            the offset position from which to start message processing.
     * @throws ZWaveSerialMessageException
     */
    @ZWaveResponseHandler(id = ASSOCIATIONCMD_REPORT, name = "ASSOCIATIONCMD_REPORT")
    public void handleAssociationReport(ZWaveCommandClassPayload payload, int endpoint) {
        // Extract the group index
        int group = payload.getPayloadByte(2);
        // The max associations supported (0 if the requested group is not supported)
        int maxAssociations = payload.getPayloadByte(3);
        // Number of outstanding requests (if the group is large, it may come in multiple frames)
        int following = payload.getPayloadByte(4);

        if (maxAssociations == 0) {
            // Unsupported association group. Nothing to do!
            if (updateAssociationsNode == group) {
                logger.debug("NODE {}: All association groups acquired.", getNode().getNodeId());

                updateAssociationsNode = 0;

                // This is used for network management, so send a network event
                getController().notifyEventListeners(new ZWaveNetworkEvent(ZWaveNetworkEvent.Type.AssociationUpdate,
                        getNode().getNodeId(), ZWaveNetworkEvent.State.Success));
            }
            return;
        }

        logger.debug("NODE {}: association group {} has max associations {}", getNode().getNodeId(), group,
                maxAssociations);

        // Are we waiting to synchronise the start of a new group?
        if (pendingAssociation == null) {
            pendingAssociation = new ZWaveAssociationGroup(group);
        }

        if (payload.getPayloadLength() > 4) {
            logger.debug("NODE {}: association group {} includes the following nodes:", getNode().getNodeId(), group);
            int numAssociations = payload.getPayloadLength() - (5);
            for (int cnt = 0; cnt < numAssociations; cnt++) {
                int node = payload.getPayloadByte(5 + cnt);
                logger.debug("Node {}", node);

                // Add the node to the group
                pendingAssociation.addAssociation(new ZWaveAssociation(node));
            }
        }

        // If this is the end of the group, update the list then let the listeners know
        if (following == 0) {
            // Update the group in the list
            getNode().getAssociationGroup(pendingAssociation.getIndex())
                    .setAssociations(pendingAssociation.getAssociations());

            // Send an event to the users
            ZWaveAssociationEvent zEvent = new ZWaveAssociationEvent(getNode().getNodeId(), pendingAssociation);
            pendingAssociation = null;
            getController().notifyEventListeners(zEvent);
        }

        // Is this the end of the list
        if (following == 0 && group == updateAssociationsNode) {
            // This is the end of this group and the current 'get all groups' node
            // so we need to request the next group
            if (updateAssociationsNode < maxGroups) {
                updateAssociationsNode++;
                ZWaveCommandClassTransactionPayload outputMessage = getAssociationMessage(updateAssociationsNode);
                if (outputMessage != null) {
                    getController().sendData(outputMessage);
                }
            } else {
                logger.debug("NODE {}: All association groups acquired.", getNode().getNodeId());
                // We have reached our maxNodes, notify listeners we are done.
                updateAssociationsNode = 0;

                // This is used for network management, so send a network event
                getController().notifyEventListeners(new ZWaveNetworkEvent(ZWaveNetworkEvent.Type.AssociationUpdate,
                        getNode().getNodeId(), ZWaveNetworkEvent.State.Success));
            }
        }
    }

    /**
     * Processes a ASSOCIATIONCMD_GROUPINGSREPORT message.
     *
     * @param serialMessage
     *            the incoming message to process.
     * @param offset
     *            the offset position from which to start message processing.
     * @throws ZWaveSerialMessageException
     */
    @ZWaveResponseHandler(id = ASSOCIATIONCMD_GROUPINGS_REPORT, name = "ASSOCIATIONCMD_GROUPINGS_REPORT")
    public void handleAssociationGroupingsReport(ZWaveCommandClassPayload payload, int endpoint) {
        maxGroups = payload.getPayloadByte(2);
        logger.debug("NODE {}: processGroupingsReport number of groups {}", getNode().getNodeId(), maxGroups);

        initialiseDone = true;

        // Add an association for each group if it doesn't exist
        for (int groupId = 1; groupId <= maxGroups; groupId++) {
            if (getNode().getAssociationGroup(groupId) == null) {
                ZWaveAssociationGroup group = new ZWaveAssociationGroup(groupId);
                getNode().setAssociationGroup(group);
            }
        }
    }

    /**
     * Gets a SerialMessage with the ASSOCIATIONCMD_SET command
     *
     * @param group
     *            the association group
     * @param node
     *            the node to add to the specified group
     * @return the serial message
     */
    public ZWaveCommandClassTransactionPayload setAssociationMessage(int group, int node) {
        logger.debug("NODE {}: Creating new message for application command ASSOCIATIONCMD_SET, group={}, node={}",
                getNode().getNodeId(), group, node);

        return new ZWaveCommandClassTransactionPayloadBuilder(getNode().getNodeId(), getCommandClass(),
                ASSOCIATIONCMD_SET).withPayload((group & 0xff), (node & 0xff)).withPriority(TransactionPriority.Config)
                        .build();
    }

    /**
     * Gets a SerialMessage with the ASSOCIATIONCMD_REMOVE command
     *
     * @param group
     *            the association group
     * @param node
     *            the node to add to the specified group
     * @return the serial message
     */
    public ZWaveCommandClassTransactionPayload removeAssociationMessage(int group, int node) {
        logger.debug("NODE {}: Creating new message for application command ASSOCIATIONCMD_REMOVE group={}, node={}",
                getNode().getNodeId(), group, node);

        return new ZWaveCommandClassTransactionPayloadBuilder(getNode().getNodeId(), getCommandClass(),
                ASSOCIATIONCMD_REMOVE).withPayload((group & 0xff), (node & 0xff))
                        .withPriority(TransactionPriority.Config).build();
    }

    /**
     * Gets a ZWaveTransaction with the ASSOCIATIONCMD_REMOVE command
     *
     * @param group
     *            the association group
     * @param node
     *            the node to add to the specified group
     * @return the serial message
     */
    public ZWaveCommandClassTransactionPayload clearAssociationMessage(int group) {
        logger.debug("NODE {}: Creating new message for application command ASSOCIATIONCMD_REMOVE group={}, node=all",
                getNode().getNodeId(), group);

        return new ZWaveCommandClassTransactionPayloadBuilder(getNode().getNodeId(), getCommandClass(),
                ASSOCIATIONCMD_REMOVE).withPayload((group & 0xff)).withPriority(TransactionPriority.Config).build();
    }

    /**
     * Gets a ZWaveTransaction with the ASSOCIATIONCMD_GET command
     *
     * @param group
     *            the association group to read
     * @return the serial message
     */
    public ZWaveCommandClassTransactionPayload getAssociationMessage(int group) {
        logger.debug("NODE {}: Creating new message for application command ASSOCIATIONCMD_GET group {}",
                getNode().getNodeId(), group);

        return new ZWaveCommandClassTransactionPayloadBuilder(getNode().getNodeId(), getCommandClass(),
                ASSOCIATIONCMD_GET).withExpectedResponseCommand(ASSOCIATIONCMD_REPORT).withPayload(group)
                        .withPriority(TransactionPriority.Config).build();
    }

    /**
     * Gets a SerialMessage with the ASSOCIATIONCMD_GROUPINGSGET command
     *
     * @return the serial message
     */
    public ZWaveCommandClassTransactionPayload getGroupingsMessage() {
        logger.debug("NODE {}: Creating new message for application command ASSOCIATIONCMD_GROUPINGSGET",
                this.getNode().getNodeId());

        return new ZWaveCommandClassTransactionPayloadBuilder(getNode().getNodeId(), getCommandClass(),
                ASSOCIATIONCMD_GROUPINGS_GET).withExpectedResponseCommand(ASSOCIATIONCMD_GROUPINGS_REPORT)
                        .withPriority(TransactionPriority.Config).build();
    }

    /**
     * Request all association groups.
     * This method requests the number of groups from a node, when that replay is processed we request association group
     * 1 and set flags so that when the response is received the command class automatically requests the next group.
     * This continues until we reach the maximum number of group the device reports to us or until the device returns a
     * group with no members.
     *
     */
    public void getAllAssociations() {
        updateAssociationsNode = 1;
        ZWaveCommandClassTransactionPayload payload = getAssociationMessage(updateAssociationsNode);
        if (payload != null) {
            getController().sendData(payload);
        }
    }

    @Override
    public Collection<ZWaveCommandClassTransactionPayload> initialize(boolean refresh) {
        ArrayList<ZWaveCommandClassTransactionPayload> result = new ArrayList<ZWaveCommandClassTransactionPayload>();
        // If we're already initialized, then don't do it again unless we're refreshing
        if (refresh == true || initialiseDone == false) {
            result.add(getGroupingsMessage());
        }

        return result;
    }

    public int getMaxGroup() {
        return maxGroups;
    }

}<|MERGE_RESOLUTION|>--- conflicted
+++ resolved
@@ -37,7 +37,7 @@
 public class ZWaveAssociationCommandClass extends ZWaveCommandClass implements ZWaveCommandClassInitialization {
 
     @XStreamOmitField
-    private final static Logger logger = LoggerFactory.getLogger(ZWaveAssociationCommandClass.class);
+    private static final Logger logger = LoggerFactory.getLogger(ZWaveAssociationCommandClass.class);
 
     private static final int MAX_SUPPORTED_VERSION = 2;
 
@@ -77,37 +77,7 @@
 
     @Override
     public CommandClass getCommandClass() {
-<<<<<<< HEAD
-        return CommandClass.ASSOCIATION;
-    }
-
-    /**
-     * {@inheritDoc}
-     *
-     * @throws ZWaveSerialMessageException
-     */
-    @Override
-    public void handleApplicationCommandRequest(SerialMessage serialMessage, int offset, int endpoint)
-            throws ZWaveSerialMessageException {
-        logger.debug("NODE {}: Received ASSOCIATION command V{}", getNode().getNodeId(), getVersion());
-        int command = serialMessage.getMessagePayloadByte(offset);
-        switch (command) {
-            case ASSOCIATIONCMD_SET:
-                processAssociationReport(serialMessage, offset);
-                break;
-            case ASSOCIATIONCMD_REPORT:
-                processAssociationReport(serialMessage, offset);
-                break;
-            case ASSOCIATIONCMD_GROUPINGSREPORT:
-                processGroupingsReport(serialMessage, offset);
-                return;
-            default:
-                logger.debug(String.format("NODE %d: Unsupported Command 0x%02X for command class %s (0x%02X).",
-                        getNode().getNodeId(), command, getCommandClass().getLabel(), getCommandClass().getKey()));
-        }
-=======
         return CommandClass.COMMAND_CLASS_ASSOCIATION;
->>>>>>> 9171aae1
     }
 
     /**
