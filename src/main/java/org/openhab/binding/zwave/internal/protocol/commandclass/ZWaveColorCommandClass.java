--- conflicted
+++ resolved
@@ -91,42 +91,9 @@
         logger.debug("NODE {}: Received COMMAND_CLASS_SWITCH_COLOR V{}", getNode().getNodeId(), getVersion());
         int command = serialMessage.getMessagePayloadByte(offset);
         switch (command) {
-<<<<<<< HEAD
             case SWITCH_COLOR_SUPPORTED_REPORT:
                 logger.debug("NODE {}: Process SWITCH_COLOR_SUPPORTED_REPORT", getNode().getNodeId());
                 processColorReport(serialMessage, offset, endpoint);
-=======
-            case COLOR_CAPABILITY_REPORT:
-                logger.trace("NODE {}: Process Color Report", this.getNode().getNodeId());
-
-                int supportedColors = serialMessage.getMessagePayloadByte(offset + 1)
-                        + serialMessage.getMessagePayloadByte(offset + 2) * 256;
-                for (int i = 0; i < 16; ++i) {
-                    if ((supportedColors & (1 << i)) == (1 << i)) {
-                        ZWaveColorType color = ZWaveColorType.getColorType(i);
-
-                        if (color == null) {
-                            logger.warn("NODE {}: Invalid color {}", this.getNode().getNodeId(), i);
-                            continue;
-                        }
-
-                        logger.debug("NODE {}: Color Supported = {}({})", this.getNode().getNodeId(), color.getLabel(),
-                                color.getKey());
-
-                        // Add color to the list of supported colors.
-                        if (!this.supportedColors.contains(color)) {
-                            this.supportedColors.add(color);
-                            colorMap.put(color, null);
-                        }
-                    }
-                }
-
-                initialiseDone = true;
-
-                ZWaveCommandClassValueEvent zEvent = new ZWaveColorValueEvent(getNode().getNodeId(),
-                        getEndpoint().getEndpointId(), colorMap);
-                getController().notifyEventListeners(zEvent);
->>>>>>> 5bcf24d2
                 break;
             case SWITCH_COLOR_SET:
                 logger.debug("NODE {}: Process Color SWITCH_COLOR_SET", getNode().getNodeId());
@@ -138,8 +105,8 @@
                 break;
             default:
                 logger.warn(String.format("Unsupported Command 0x%02X for command class %s (0x%02X).", command,
-<<<<<<< HEAD
                         getCommandClass().getLabel(), getCommandClass().getKey()));
+                break;
         }
     }
 
@@ -153,8 +120,9 @@
      */
     protected void processColorSupportedReport(SerialMessage serialMessage, int offset, int endpoint)
             throws ZWaveSerialMessageException {
-        int deviceColors = serialMessage.getMessagePayloadByte(offset + 1);
-        for (int i = 0; i < 8; ++i) {
+        int deviceColors = serialMessage.getMessagePayloadByte(offset + 1)
+                + serialMessage.getMessagePayloadByte(offset + 2) * 256;
+        for (int i = 0; i < 16; ++i) {
             if ((deviceColors & (1 << i)) == (1 << i)) {
                 ZWaveColorType color = ZWaveColorType.getColorType(i);
 
@@ -169,15 +137,16 @@
                 // Add color to the list of supported colors.
                 if (!supportedColors.contains(color)) {
                     supportedColors.add(color);
+                    colorMap.put(color, null);
                 }
             }
-=======
-                        this.getCommandClass().getLabel(), this.getCommandClass().getKey()));
-                break;
->>>>>>> 5bcf24d2
         }
 
         initialiseDone = true;
+
+        ZWaveCommandClassValueEvent zEvent = new ZWaveColorValueEvent(getNode().getNodeId(),
+                getEndpoint().getEndpointId(), colorMap);
+        getController().notifyEventListeners(zEvent);
     }
 
     /**
@@ -207,16 +176,11 @@
         refreshList.remove(colorType);
         if (refreshList.isEmpty()) {
             // Yes - notify of a new color
-<<<<<<< HEAD
+
             logger.info("NODE {}: Color report finished {}", getNode().getNodeId(), colorMap);
-            ZWaveCommandClassValueEvent zEvent = new ZWaveColorValueEvent(getNode().getNodeId(), 0, colorMap);
+            ZWaveCommandClassValueEvent zEvent = new ZWaveColorValueEvent(getNode().getNodeId(),
+                    getEndpoint().getEndpointId(), colorMap);
             getController().notifyEventListeners(zEvent);
-=======
-            logger.info("NODE {}: Color report finished {}", this.getNode().getNodeId(), colorMap);
-            ZWaveCommandClassValueEvent zEvent = new ZWaveColorValueEvent(this.getNode().getNodeId(),
-                    getEndpoint().getEndpointId(), colorMap);
-            this.getController().notifyEventListeners(zEvent);
->>>>>>> 5bcf24d2
         }
     }
 
