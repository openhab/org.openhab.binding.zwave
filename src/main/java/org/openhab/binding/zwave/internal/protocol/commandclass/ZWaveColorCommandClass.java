--- conflicted
+++ resolved
@@ -18,7 +18,6 @@
 
 import org.openhab.binding.zwave.internal.protocol.SerialMessage;
 import org.openhab.binding.zwave.internal.protocol.SerialMessage.SerialMessageClass;
-<<<<<<< HEAD
 import org.openhab.binding.zwave.internal.protocol.ZWaveController;
 import org.openhab.binding.zwave.internal.protocol.ZWaveEndpoint;
 import org.openhab.binding.zwave.internal.protocol.ZWaveNode;
@@ -27,14 +26,6 @@
 import org.openhab.binding.zwave.internal.protocol.ZWaveTransaction;
 import org.openhab.binding.zwave.internal.protocol.ZWaveTransaction.TransactionPriority;
 import org.openhab.binding.zwave.internal.protocol.ZWaveTransactionBuilder;
-=======
-import org.openhab.binding.zwave.internal.protocol.SerialMessage.SerialMessagePriority;
-import org.openhab.binding.zwave.internal.protocol.SerialMessage.SerialMessageType;
-import org.openhab.binding.zwave.internal.protocol.ZWaveController;
-import org.openhab.binding.zwave.internal.protocol.ZWaveEndpoint;
-import org.openhab.binding.zwave.internal.protocol.ZWaveNode;
-import org.openhab.binding.zwave.internal.protocol.ZWaveSerialMessageException;
->>>>>>> e92c65ac
 import org.openhab.binding.zwave.internal.protocol.event.ZWaveCommandClassValueEvent;
 import org.slf4j.Logger;
 import org.slf4j.LoggerFactory;
@@ -209,23 +200,14 @@
 
         logger.debug("NODE {}: Creating new message for application command SWITCH_COLOR_GET {}", getNode().getNodeId(),
                 color);
-<<<<<<< HEAD
-
-        SerialMessage serialMessage = new ZWaveSendDataMessageBuilder().withCommandClass(getCommandClass(), COLOR_GET)
-                .withNodeId(getNode().getNodeId()).withPayload(color).build();
+        SerialMessage serialMessage = new ZWaveSendDataMessageBuilder()
+                .withCommandClass(getCommandClass(), SWITCH_COLOR_GET).withNodeId(getNode().getNodeId())
+                .withPayload(color).build();
 
         return new ZWaveTransactionBuilder(serialMessage)
                 .withExpectedResponseClass(SerialMessageClass.ApplicationCommandHandler)
-                .withExpectedResponseCommandClass(getCommandClass(), COLOR_REPORT).withPriority(TransactionPriority.Get)
-                .build();
-=======
-        SerialMessage result = new SerialMessage(this.getNode().getNodeId(), SerialMessageClass.SendData,
-                SerialMessageType.Request, SerialMessageClass.ApplicationCommandHandler, SerialMessagePriority.Get);
-        byte[] newPayload = { (byte) this.getNode().getNodeId(), 3, (byte) getCommandClass().getKey(),
-                (byte) SWITCH_COLOR_GET, (byte) color };
-        result.setMessagePayload(newPayload);
-        return result;
->>>>>>> e92c65ac
+                .withExpectedResponseCommandClass(getCommandClass(), SWITCH_COLOR_REPORT)
+                .withPriority(TransactionPriority.Get).build();
     }
 
     /**
@@ -233,29 +215,18 @@
      *
      * @return the serial message
      */
-<<<<<<< HEAD
     public ZWaveTransaction getCapabilityMessage() {
         logger.debug("NODE {}: Creating new message for application command COLOR_CAPABILITY_GET",
                 this.getNode().getNodeId());
 
         SerialMessage serialMessage = new ZWaveSendDataMessageBuilder()
-                .withCommandClass(getCommandClass(), COLOR_CAPABILITY_GET).withNodeId(getNode().getNodeId()).build();
+                .withCommandClass(getCommandClass(), SWITCH_COLOR_SUPPORTED_GET).withNodeId(getNode().getNodeId())
+                .build();
 
         return new ZWaveTransactionBuilder(serialMessage)
                 .withExpectedResponseClass(SerialMessageClass.ApplicationCommandHandler)
-                .withExpectedResponseCommandClass(getCommandClass(), COLOR_CAPABILITY_REPORT)
+                .withExpectedResponseCommandClass(getCommandClass(), SWITCH_COLOR_SUPPORTED_REPORT)
                 .withPriority(TransactionPriority.Config).build();
-=======
-    public SerialMessage getCapabilityMessage() {
-        logger.debug("NODE {}: Creating new message for application command SWITCH_COLOR_SUPPORTED_GET",
-                getNode().getNodeId());
-        SerialMessage result = new SerialMessage(this.getNode().getNodeId(), SerialMessageClass.SendData,
-                SerialMessageType.Request, SerialMessageClass.ApplicationCommandHandler, SerialMessagePriority.Get);
-        byte[] newPayload = { (byte) this.getNode().getNodeId(), 2, (byte) getCommandClass().getKey(),
-                (byte) SWITCH_COLOR_SUPPORTED_GET };
-        result.setMessagePayload(newPayload);
-        return result;
->>>>>>> e92c65ac
     }
 
     /**
@@ -265,24 +236,14 @@
      * @param level the level to set.
      * @return the serial message
      */
-<<<<<<< HEAD
     public ZWaveTransaction setValueMessage(int channel, int level) {
         logger.debug("NODE {}: Creating new message for application command COLOR_SET", this.getNode().getNodeId());
 
-        SerialMessage serialMessage = new ZWaveSendDataMessageBuilder().withCommandClass(getCommandClass(), COLOR_SET)
-                .withNodeId(getNode().getNodeId()).withPayload(level).build();
+        SerialMessage serialMessage = new ZWaveSendDataMessageBuilder()
+                .withCommandClass(getCommandClass(), SWITCH_COLOR_SET).withNodeId(getNode().getNodeId())
+                .withPayload(1, channel, level).build();
 
         return new ZWaveTransactionBuilder(serialMessage).withPriority(TransactionPriority.Set).build();
-=======
-    public SerialMessage setValueMessage(int channel, int level) {
-        logger.debug("NODE {}: Creating new message for application command SWITCH_COLOR_SET", getNode().getNodeId());
-        SerialMessage result = new SerialMessage(this.getNode().getNodeId(), SerialMessageClass.SendData,
-                SerialMessageType.Request, SerialMessageClass.SendData, SerialMessagePriority.Set);
-        byte[] newPayload = { (byte) this.getNode().getNodeId(), 4, (byte) getCommandClass().getKey(),
-                (byte) SWITCH_COLOR_SET, (byte) 3, (byte) level };
-        result.setMessagePayload(newPayload);
-        return result;
->>>>>>> e92c65ac
     }
 
     @Override
@@ -343,14 +304,6 @@
             coldWhite = 255;
         }
 
-        int len;
-        if (getVersion() > 1) {
-            len = 14;
-        } else {
-            len = 13;
-        }
-
-<<<<<<< HEAD
         ByteArrayOutputStream outputData = new ByteArrayOutputStream();
         outputData.write(5);
         outputData.write((byte) ZWaveColorType.RED.getKey());
@@ -363,33 +316,15 @@
         outputData.write((byte) warmWhite);
         outputData.write((byte) ZWaveColorType.COLD_WHITE.getKey());
         outputData.write((byte) coldWhite);
-=======
-        SerialMessage msg = new SerialMessage(this.getNode().getNodeId(), SerialMessageClass.SendData,
-                SerialMessageType.Request, SerialMessageClass.SendData, SerialMessagePriority.Set);
-        byte[] newPayload = new byte[len + 2];
-        newPayload[0] = (byte) this.getNode().getNodeId();
-        newPayload[1] = (byte) len;
-        newPayload[2] = (byte) getCommandClass().getKey();
-        newPayload[3] = (byte) SWITCH_COLOR_SET;
-        newPayload[4] = 5;
-        newPayload[5] = (byte) ZWaveColorType.RED.getKey();
-        newPayload[6] = (byte) red;
-        newPayload[7] = (byte) ZWaveColorType.GREEN.getKey();
-        newPayload[8] = (byte) green;
-        newPayload[9] = (byte) ZWaveColorType.BLUE.getKey();
-        newPayload[10] = (byte) blue;
-        newPayload[11] = (byte) ZWaveColorType.WARM_WHITE.getKey();
-        newPayload[12] = (byte) warmWhite;
-        newPayload[13] = (byte) ZWaveColorType.COLD_WHITE.getKey();
-        newPayload[14] = (byte) coldWhite;
->>>>>>> e92c65ac
+
         if (getVersion() > 1) {
             // Add the transition duration
             outputData.write((byte) 255);
         }
 
-        SerialMessage serialMessage = new ZWaveSendDataMessageBuilder().withCommandClass(getCommandClass(), COLOR_SET)
-                .withNodeId(getNode().getNodeId()).withPayload(outputData.toByteArray()).build();
+        SerialMessage serialMessage = new ZWaveSendDataMessageBuilder()
+                .withCommandClass(getCommandClass(), SWITCH_COLOR_SET).withNodeId(getNode().getNodeId())
+                .withPayload(outputData.toByteArray()).build();
 
         result.add(new ZWaveTransactionBuilder(serialMessage).withPriority(TransactionPriority.Set).build());
 
