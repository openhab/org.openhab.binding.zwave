/**
 * Copyright (c) 2014-2016 by the respective copyright holders.
 *
 * All rights reserved. This program and the accompanying materials
 * are made available under the terms of the Eclipse Public License v1.0
 * which accompanies this distribution, and is available at
 * http://www.eclipse.org/legal/epl-v10.html
 */
package org.openhab.binding.zwave.internal.protocol.serialmessage;

import org.openhab.binding.zwave.internal.protocol.SerialMessage;
import org.openhab.binding.zwave.internal.protocol.SerialMessage.SerialMessageClass;
import org.openhab.binding.zwave.internal.protocol.ZWaveController;
import org.openhab.binding.zwave.internal.protocol.ZWaveMessageBuilder;
import org.openhab.binding.zwave.internal.protocol.ZWaveSerialMessageException;
<<<<<<< HEAD
import org.openhab.binding.zwave.internal.protocol.ZWaveTransaction;
import org.openhab.binding.zwave.internal.protocol.ZWaveTransaction.TransactionPriority;
import org.openhab.binding.zwave.internal.protocol.ZWaveTransactionBuilder;
=======
import org.openhab.binding.zwave.internal.protocol.event.ZWaveNetworkEvent;
>>>>>>> 4f22dc96
import org.slf4j.Logger;
import org.slf4j.LoggerFactory;

/**
 * This class processes a serial message from the zwave controller
 *
 * @author Chris Jackson
 */
public class RequestNetworkUpdateMessageClass extends ZWaveCommandProcessor {
    private static final Logger logger = LoggerFactory.getLogger(RequestNetworkUpdateMessageClass.class);

    private final int ZW_SUC_UPDATE_DONE = 0x00;
    private final int ZW_SUC_UPDATE_ABORT = 0x01;
    private final int ZW_SUC_UPDATE_WAIT = 0x02;
    private final int ZW_SUC_UPDATE_DISABLED = 0x03;
    private final int ZW_SUC_UPDATE_OVERFLOW = 0x04;

    public ZWaveTransaction doRequest() {
        logger.debug("Request network update.");

        SerialMessage serialMessage = new ZWaveMessageBuilder(SerialMessageClass.RequestNetworkUpdate).build();

        return new ZWaveTransactionBuilder(serialMessage).withPriority(TransactionPriority.High).build();
    }

    @Override
    public boolean handleResponse(ZWaveController zController, ZWaveTransaction transaction,
            SerialMessage incomingMessage) throws ZWaveSerialMessageException {
        logger.debug("Got RequestNetworkUpdate response.");

        if (incomingMessage.getMessagePayloadByte(0) == 0x01) {
            logger.debug("RequestNetworkUpdate started.");
        } else {
            logger.warn("RequestNetworkUpdate not placed on stack.");
        }

        return true;
    }

    @Override
    public boolean handleRequest(ZWaveController zController, ZWaveTransaction transaction,
            SerialMessage incomingMessage) throws ZWaveSerialMessageException {

        logger.debug("Got RequestNetworkUpdate request.");
        ZWaveNetworkEvent.State state;
        switch (incomingMessage.getMessagePayloadByte(1)) {
            case ZW_SUC_UPDATE_DONE:
                // The node is working properly (removed from the failed nodes list). Replace process is stopped.
                logger.debug("Network updated.");
<<<<<<< HEAD
                break;
            case ZW_SUC_UPDATE_ABORT:
                logger.error("The update process aborted because of an error.");
                break;
            case ZW_SUC_UPDATE_WAIT:
                logger.error("The SUC node is busy.");
                break;
            case ZW_SUC_UPDATE_DISABLED:
                logger.error("The SUC functionality is disabled.");
                break;
            case ZW_SUC_UPDATE_OVERFLOW:
                logger.error("The SUC node is busy.");
                break;
            default:
                logger.info("The controller requested an update after more than 64 changes");
=======
                transactionComplete = true;
                state = ZWaveNetworkEvent.State.Success;
                break;
            case ZW_SUC_UPDATE_ABORT:
                logger.error("The update process aborted because of an error.");
                transactionComplete = true;
                state = ZWaveNetworkEvent.State.Failure;
                break;
            case ZW_SUC_UPDATE_WAIT:
                logger.error("The SUC node is busy.");
                transactionComplete = true;
                state = ZWaveNetworkEvent.State.Failure;
                break;
            case ZW_SUC_UPDATE_DISABLED:
                logger.error("The SUC functionality is disabled.");
                transactionComplete = true;
                state = ZWaveNetworkEvent.State.Failure;
                break;
            case ZW_SUC_UPDATE_OVERFLOW:
                logger.error("The controller requested an update after more than 64 changes.");
                transactionComplete = true;
                state = ZWaveNetworkEvent.State.Failure;
                break;
            default:
                logger.info("Unknown error");
                transactionComplete = true;
                state = ZWaveNetworkEvent.State.Failure;
>>>>>>> 4f22dc96
                break;
        }

        zController.notifyEventListeners(new ZWaveNetworkEvent(ZWaveNetworkEvent.Type.RequestNetworkUpdate, 0, state,
                incomingMessage.getMessagePayloadByte(1)));

        return true;
    }
}<|MERGE_RESOLUTION|>--- conflicted
+++ resolved
@@ -13,13 +13,10 @@
 import org.openhab.binding.zwave.internal.protocol.ZWaveController;
 import org.openhab.binding.zwave.internal.protocol.ZWaveMessageBuilder;
 import org.openhab.binding.zwave.internal.protocol.ZWaveSerialMessageException;
-<<<<<<< HEAD
 import org.openhab.binding.zwave.internal.protocol.ZWaveTransaction;
 import org.openhab.binding.zwave.internal.protocol.ZWaveTransaction.TransactionPriority;
 import org.openhab.binding.zwave.internal.protocol.ZWaveTransactionBuilder;
-=======
 import org.openhab.binding.zwave.internal.protocol.event.ZWaveNetworkEvent;
->>>>>>> 4f22dc96
 import org.slf4j.Logger;
 import org.slf4j.LoggerFactory;
 
@@ -69,51 +66,27 @@
             case ZW_SUC_UPDATE_DONE:
                 // The node is working properly (removed from the failed nodes list). Replace process is stopped.
                 logger.debug("Network updated.");
-<<<<<<< HEAD
-                break;
-            case ZW_SUC_UPDATE_ABORT:
-                logger.error("The update process aborted because of an error.");
-                break;
-            case ZW_SUC_UPDATE_WAIT:
-                logger.error("The SUC node is busy.");
-                break;
-            case ZW_SUC_UPDATE_DISABLED:
-                logger.error("The SUC functionality is disabled.");
-                break;
-            case ZW_SUC_UPDATE_OVERFLOW:
-                logger.error("The SUC node is busy.");
-                break;
-            default:
-                logger.info("The controller requested an update after more than 64 changes");
-=======
-                transactionComplete = true;
                 state = ZWaveNetworkEvent.State.Success;
                 break;
             case ZW_SUC_UPDATE_ABORT:
                 logger.error("The update process aborted because of an error.");
-                transactionComplete = true;
                 state = ZWaveNetworkEvent.State.Failure;
                 break;
             case ZW_SUC_UPDATE_WAIT:
                 logger.error("The SUC node is busy.");
-                transactionComplete = true;
                 state = ZWaveNetworkEvent.State.Failure;
                 break;
             case ZW_SUC_UPDATE_DISABLED:
                 logger.error("The SUC functionality is disabled.");
-                transactionComplete = true;
                 state = ZWaveNetworkEvent.State.Failure;
                 break;
             case ZW_SUC_UPDATE_OVERFLOW:
-                logger.error("The controller requested an update after more than 64 changes.");
-                transactionComplete = true;
+                logger.error("The SUC node is busy.");
                 state = ZWaveNetworkEvent.State.Failure;
                 break;
             default:
-                logger.info("Unknown error");
-                transactionComplete = true;
+                logger.info("The controller requested an update after more than 64 changes");
                 state = ZWaveNetworkEvent.State.Failure;
->>>>>>> 4f22dc96
                 break;
         }
 
