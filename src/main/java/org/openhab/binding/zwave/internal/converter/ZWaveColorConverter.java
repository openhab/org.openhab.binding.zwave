/**
 * Copyright (c) 2010-2018 by the respective copyright holders.
 * All rights reserved. This program and the accompanying materials
 * are made available under the terms of the Eclipse Public License v1.0
 * which accompanies this distribution, and is available at
 * http://www.eclipse.org/legal/epl-v10.html
 */
package org.openhab.binding.zwave.internal.converter;

import java.util.ArrayList;
import java.util.Collection;
import java.util.List;
import java.util.Map;
import java.util.TreeMap;

import org.eclipse.smarthome.core.library.types.HSBType;
import org.eclipse.smarthome.core.library.types.PercentType;
import org.eclipse.smarthome.core.types.Command;
import org.eclipse.smarthome.core.types.State;
import org.openhab.binding.zwave.handler.ZWaveControllerHandler;
import org.openhab.binding.zwave.handler.ZWaveThingChannel;
import org.openhab.binding.zwave.internal.protocol.ZWaveNode;
import org.openhab.binding.zwave.internal.protocol.commandclass.ZWaveColorCommandClass;
import org.openhab.binding.zwave.internal.protocol.commandclass.ZWaveColorCommandClass.ZWaveColorType;
import org.openhab.binding.zwave.internal.protocol.commandclass.ZWaveColorCommandClass.ZWaveColorValueEvent;
import org.openhab.binding.zwave.internal.protocol.commandclass.ZWaveCommandClass;
import org.openhab.binding.zwave.internal.protocol.event.ZWaveCommandClassValueEvent;
import org.openhab.binding.zwave.internal.protocol.transaction.ZWaveCommandClassTransactionPayload;
import org.slf4j.Logger;
import org.slf4j.LoggerFactory;

/**
 * ZWaveColorConverter class. Converter for communication with the {@link ZWaveColorCommandClass}. Implements
 * polling of the status and receiving of events.
 *
 * @author Chris Jackson
 */
public class ZWaveColorConverter extends ZWaveCommandClassConverter {

<<<<<<< HEAD
    private final static Logger logger = LoggerFactory.getLogger(ZWaveColorConverter.class);
=======
    private final Logger logger = LoggerFactory.getLogger(ZWaveColorConverter.class);
>>>>>>> 9171aae1

    /**
     * Constructor. Creates a new instance of the {@link ZWaveColorConverter} class.
     *
     */
    public ZWaveColorConverter(ZWaveControllerHandler controller) {
        super(controller);
    }

    @Override
    public List<ZWaveCommandClassTransactionPayload> executeRefresh(ZWaveThingChannel channel, ZWaveNode node) {
        ZWaveColorCommandClass commandClass = (ZWaveColorCommandClass) node
                .resolveCommandClass(ZWaveCommandClass.CommandClass.COMMAND_CLASS_SWITCH_COLOR, channel.getEndpoint());
        if (commandClass == null) {
            return null;
        }

        logger.debug("NODE {}: Generating poll message for {}, endpoint {}", node.getNodeId(),
                commandClass.getCommandClass(), channel.getEndpoint());

        // Add a poll to update the color
        List<ZWaveCommandClassTransactionPayload> messages = new ArrayList<ZWaveCommandClassTransactionPayload>();
        Collection<ZWaveCommandClassTransactionPayload> transactions = commandClass.getColor();
        for (ZWaveCommandClassTransactionPayload msg : transactions) {
            messages.add(node.encapsulate(msg, channel.getEndpoint()));
        }
        return messages;
    }

    @Override
    public State handleEvent(ZWaveThingChannel channel, ZWaveCommandClassValueEvent event) {
        ZWaveColorValueEvent colorEvent = null;
        if (!(event instanceof ZWaveColorValueEvent)) {
            return null;
        }

        colorEvent = (ZWaveColorValueEvent) event;

        Map<ZWaveColorType, Integer> colorMap = colorEvent.getColorMap();
        State state;
        switch (channel.getDataType()) {
            case HSBType:
                int red = colorMap.get(ZWaveColorType.RED) != null ? colorMap.get(ZWaveColorType.RED) : 0;
                int green = colorMap.get(ZWaveColorType.GREEN) != null ? colorMap.get(ZWaveColorType.GREEN) : 0;
                int blue = colorMap.get(ZWaveColorType.BLUE) != null ? colorMap.get(ZWaveColorType.BLUE) : 0;
                state = HSBType.fromRGB(red, green, blue);
                break;
            case PercentType:
                if ("COLD_WHITE".equals(channel.getArguments().get("colorMode"))) {
                    state = new PercentType(colorMap.get(ZWaveColorType.COLD_WHITE));
                } else if ("WARM_WHITE".equals(channel.getArguments().get("colorMode"))) {
                    state = new PercentType(colorMap.get(ZWaveColorType.WARM_WHITE));
                } else {
                    state = new PercentType(0);
                }
                break;
            default:
                state = null;
                logger.warn("No conversion in {} to {}", this.getClass().getSimpleName(), channel.getDataType());
                break;
        }

        return state;
    }

    @Override
    public List<ZWaveCommandClassTransactionPayload> receiveCommand(ZWaveThingChannel channel, ZWaveNode node,
            Command command) {
        ZWaveColorCommandClass commandClass = (ZWaveColorCommandClass) node
                .resolveCommandClass(ZWaveCommandClass.CommandClass.COMMAND_CLASS_SWITCH_COLOR, channel.getEndpoint());

        Collection<ZWaveCommandClassTransactionPayload> rawMessages = null;

        Map<ZWaveColorType, Integer> colors = new TreeMap<>();

        // Since we get an HSB, there is brightness information. However, we only deal with the color class here
        // so we need to scale the color and let the brightness be handled by the multi_level command class
        if ("RGB".equals(channel.getArguments().get("colorMode"))) {
            // Command must be color - convert to zwave format
            HSBType color = (HSBType) command;
<<<<<<< HEAD
            logger.debug("NODE {}: Converted command '{}' to value {} {} {} for channel = {}, endpoint = {}.",
                    node.getNodeId(), command.toString(), color.getRed().intValue(), color.getGreen().intValue(),
                    color.getBlue().intValue(), channel.getUID(), channel.getEndpoint());

            // Queue the command
            if (color.getSaturation().equals(PercentType.ZERO)) {
                rawMessages = commandClass.setColor(0, 0, 0, 255, 0);
            } else {
                rawMessages = commandClass.setColor(color.getRed().intValue(), color.getGreen().intValue(),
                        color.getBlue().intValue(), 0, 0);
=======

            // Queue the command
            colors.put(ZWaveColorType.RED, scaleColor(color.getRed()));
            colors.put(ZWaveColorType.GREEN, scaleColor(color.getGreen()));
            colors.put(ZWaveColorType.BLUE, scaleColor(color.getBlue()));
            if (commandClass.isColorSupported(ZWaveColorType.COLD_WHITE)) {
                colors.put(ZWaveColorType.COLD_WHITE, 0);
            }
            if (commandClass.isColorSupported(ZWaveColorType.WARM_WHITE)) {
                colors.put(ZWaveColorType.WARM_WHITE, 0);
>>>>>>> 9171aae1
            }
        } else if ("COLD_WHITE".equals(channel.getArguments().get("colorMode"))) {
            PercentType color = (PercentType) command;

            // Queue the command
            colors.put(ZWaveColorType.COLD_WHITE, scaleColor(color));
        } else if ("WARM_WHITE".equals(channel.getArguments().get("colorMode"))) {
            PercentType color = (PercentType) command;

            // Queue the command
            colors.put(ZWaveColorType.WARM_WHITE, scaleColor(color));
        } else if ("DIFF_WHITE".equals(channel.getArguments().get("colorMode"))) {
            PercentType color = (PercentType) command;

            // Queue the command
            int value = scaleColor(color);
            colors.put(ZWaveColorType.COLD_WHITE, 255 - value);
            colors.put(ZWaveColorType.WARM_WHITE, value);
        } else {
            logger.warn("NODE {}: Unknown color mode {}.", node.getNodeId(), channel.getArguments().get("colorMode"));
        }

        logger.debug("NODE {}: Converted command '{}' to {} for channel = {}, endpoint = {}.", node.getNodeId(),
                command.toString(), colors, channel.getUID(), channel.getEndpoint());

        rawMessages = commandClass.setColor(colors);

        if (rawMessages == null) {
            return null;
        }

        List<ZWaveCommandClassTransactionPayload> messages = new ArrayList<ZWaveCommandClassTransactionPayload>();
        for (ZWaveCommandClassTransactionPayload msg : rawMessages) {
            messages.add(node.encapsulate(msg, channel.getEndpoint()));
        }

        // Add a poll to update the color
        rawMessages = commandClass.getColor();
        for (ZWaveCommandClassTransactionPayload msg : rawMessages) {
            messages.add(node.encapsulate(msg, channel.getEndpoint()));
        }
        return messages;
    }
<<<<<<< HEAD
=======

    private int scaleColor(PercentType value) {
        return (int) (value.floatValue() * 255.0 / 100.0);
    }
>>>>>>> 9171aae1
}<|MERGE_RESOLUTION|>--- conflicted
+++ resolved
@@ -37,11 +37,7 @@
  */
 public class ZWaveColorConverter extends ZWaveCommandClassConverter {
 
-<<<<<<< HEAD
-    private final static Logger logger = LoggerFactory.getLogger(ZWaveColorConverter.class);
-=======
     private final Logger logger = LoggerFactory.getLogger(ZWaveColorConverter.class);
->>>>>>> 9171aae1
 
     /**
      * Constructor. Creates a new instance of the {@link ZWaveColorConverter} class.
@@ -122,18 +118,6 @@
         if ("RGB".equals(channel.getArguments().get("colorMode"))) {
             // Command must be color - convert to zwave format
             HSBType color = (HSBType) command;
-<<<<<<< HEAD
-            logger.debug("NODE {}: Converted command '{}' to value {} {} {} for channel = {}, endpoint = {}.",
-                    node.getNodeId(), command.toString(), color.getRed().intValue(), color.getGreen().intValue(),
-                    color.getBlue().intValue(), channel.getUID(), channel.getEndpoint());
-
-            // Queue the command
-            if (color.getSaturation().equals(PercentType.ZERO)) {
-                rawMessages = commandClass.setColor(0, 0, 0, 255, 0);
-            } else {
-                rawMessages = commandClass.setColor(color.getRed().intValue(), color.getGreen().intValue(),
-                        color.getBlue().intValue(), 0, 0);
-=======
 
             // Queue the command
             colors.put(ZWaveColorType.RED, scaleColor(color.getRed()));
@@ -144,7 +128,6 @@
             }
             if (commandClass.isColorSupported(ZWaveColorType.WARM_WHITE)) {
                 colors.put(ZWaveColorType.WARM_WHITE, 0);
->>>>>>> 9171aae1
             }
         } else if ("COLD_WHITE".equals(channel.getArguments().get("colorMode"))) {
             PercentType color = (PercentType) command;
@@ -188,11 +171,8 @@
         }
         return messages;
     }
-<<<<<<< HEAD
-=======
 
     private int scaleColor(PercentType value) {
         return (int) (value.floatValue() * 255.0 / 100.0);
     }
->>>>>>> 9171aae1
 }