/**
<<<<<<< HEAD
 * Copyright (c) 2010-2019 by the respective copyright holders.
 * All rights reserved. This program and the accompanying materials
 * are made available under the terms of the Eclipse Public License v1.0
 * which accompanies this distribution, and is available at
 * http://www.eclipse.org/legal/epl-v10.html
=======
 * Copyright (c) 2010-2019 Contributors to the openHAB project
 *
 * See the NOTICE file(s) distributed with this work for additional
 * information.
 *
 * This program and the accompanying materials are made available under the
 * terms of the Eclipse Public License 2.0 which is available at
 * http://www.eclipse.org/legal/epl-2.0
 *
 * SPDX-License-Identifier: EPL-2.0
>>>>>>> a395ae1d
 */
package org.openhab.binding.zwave.internal.protocol.commandclass;

import java.util.ArrayList;
import java.util.Collection;
import java.util.Map;

import org.openhab.binding.zwave.internal.protocol.ZWaveCommandClassPayload;
import org.openhab.binding.zwave.internal.protocol.ZWaveController;
import org.openhab.binding.zwave.internal.protocol.ZWaveEndpoint;
import org.openhab.binding.zwave.internal.protocol.ZWaveNode;
import org.openhab.binding.zwave.internal.protocol.ZWaveTransaction.TransactionPriority;
import org.openhab.binding.zwave.internal.protocol.event.ZWaveCommandClassValueEvent;
import org.openhab.binding.zwave.internal.protocol.transaction.ZWaveCommandClassTransactionPayload;
import org.openhab.binding.zwave.internal.protocol.transaction.ZWaveCommandClassTransactionPayloadBuilder;
import org.slf4j.Logger;
import org.slf4j.LoggerFactory;

import com.thoughtworks.xstream.annotations.XStreamAlias;
import com.thoughtworks.xstream.annotations.XStreamOmitField;

/**
 * Handles the Switch All command class. Sends all on or all off commands to device
 *
 * @author Chris Jackson
 * @author Pedro Paixao
 */
@XStreamAlias(value = "COMMAND_CLASS_SWITCH_ALL")
public class ZWaveSwitchAllCommandClass extends ZWaveCommandClass implements ZWaveCommandClassInitialization {

    @XStreamOmitField
    private static final Logger logger = LoggerFactory.getLogger(ZWaveSwitchAllCommandClass.class);

    private static final int SWITCH_ALL_SET = 1;
    private static final int SWITCH_ALL_GET = 2;
    private static final int SWITCH_ALL_REPORT = 3;
    private static final int SWITCH_ALL_ON = 4;
    private static final int SWITCH_ALL_OFF = 5;

    public enum SwitchAllMode {
        SWITCH_ALL_EXCLUDED(0x00, "device ignores any All ON and All OFF commands"),
        SWITCH_ALL_INCLUDE_OFF_ONLY(0x01, "device only listens to All OFF commands"),
        SWITCH_ALL_INCLUDE_ON_ONLY(0x02, "device only listens to All ON commands"),
        SWITCH_ALL_INCLUDE_ON_OFF(0xFF, "device listens to both All ON and All OFF commands");

        int mode;
        String description;

        SwitchAllMode(int mode) {
            this.mode = mode;
            this.description = "";
        }

        SwitchAllMode(int mode, String description) {
            this.mode = mode;
            this.description = description;
        }

        public int getMode() {
            return mode;
        }

        public String getDescription() {
            return description;
        }

        public static SwitchAllMode fromInteger(int m) {
            switch (m) {
                case 0x00:
                    return SWITCH_ALL_EXCLUDED;
                case 0x01:
                    return SWITCH_ALL_INCLUDE_OFF_ONLY;
                case 0x02:
                    return SWITCH_ALL_INCLUDE_ON_ONLY;
                case 0xFF:
                    return SWITCH_ALL_INCLUDE_ON_OFF;
            }

            return null;
        }
    }

    @XStreamOmitField
    private boolean initialiseDone = false;

    private boolean isGetSupported = true;
    private SwitchAllMode mode;

    /**
     * Creates a new instance of the ZWaveSwitchAllCommandClass class.
     *
     * @param node
     *            the node this command class belongs to
     * @param controller
     *            the controller to use
     * @param endpoint
     *            the endpoint this Command class belongs to
     */
    public ZWaveSwitchAllCommandClass(ZWaveNode node, ZWaveController controller, ZWaveEndpoint endpoint) {
        super(node, controller, endpoint);
    }

    @Override
    public ZWaveCommandClass.CommandClass getCommandClass() {
        return ZWaveCommandClass.CommandClass.COMMAND_CLASS_SWITCH_ALL;
    }

    @ZWaveResponseHandler(id = SWITCH_ALL_REPORT, name = "SWITCH_ALL_REPORT")
    public void handleSwitchAllReport(ZWaveCommandClassPayload payload, int endpoint) {
        int m = payload.getPayloadByte(2);
        mode = SwitchAllMode.fromInteger(m);

        if (mode != null) {
            logger.debug("NODE {}: Switch All report, {}.", getNode().getNodeId(), mode.getDescription());
        } else {
            logger.debug("NODE {}: Switch All unsupported mode.", getNode().getNodeId());
            return;
        }

        ZWaveCommandClassValueEvent zEvent = new ZWaveCommandClassValueEvent(getNode().getNodeId(), endpoint,
                getCommandClass(), new Integer(m));
        getController().notifyEventListeners(zEvent);

        initialiseDone = true;
    }

    public ZWaveCommandClassTransactionPayload getValueMessage() {
        if (!isGetSupported) {
            logger.debug("NODE {}: Node doesn't support get requests", getNode().getNodeId());
            return null;
        }

        logger.debug("NODE {}: Creating new message for command SWITCH_ALL_GET", getNode().getNodeId());

        return new ZWaveCommandClassTransactionPayloadBuilder(getNode().getNodeId(), getCommandClass(), SWITCH_ALL_GET)
                .withPriority(TransactionPriority.Config).withExpectedResponseCommand(SWITCH_ALL_REPORT).build();
    }

    /**
     * Create a new SwitchAll set message
     *
     * @param newMode
     *            as (0x00 - Exclude, 0x01 Only All Off, 0x02 Only All On, 0xFF
     *            Both All On and All Off)
     * @return SerialMessage
     */
    public ZWaveCommandClassTransactionPayload setValueMessage(int newMode) {
        mode = SwitchAllMode.fromInteger(newMode);

        if (mode != null) {
            logger.debug("NODE {}: Switch All report, {}.", getNode().getNodeId(), mode.getDescription());
        } else {
            logger.debug("NODE {}: Switch All unsupported mode.", getNode().getNodeId());
            return null;
        }

        return new ZWaveCommandClassTransactionPayloadBuilder(getNode().getNodeId(), getCommandClass(), SWITCH_ALL_SET)
                .withPayload(newMode).withPriority(TransactionPriority.Config).build();
    }

    /**
     * Create the All On message
     *
     * @return
     */
    public ZWaveCommandClassTransactionPayload allOnMessage() {
        logger.debug("NODE {}: Switch All - Creating All On message.", getNode().getNodeId());

        return new ZWaveCommandClassTransactionPayloadBuilder(getNode().getNodeId(), getCommandClass(), SWITCH_ALL_ON)
                .withPriority(TransactionPriority.Set).build();
    }

    /**
     * Create the All Off message
     *
     * @return
     */
    public ZWaveCommandClassTransactionPayload allOffMessage() {
        logger.debug("NODE {}: Switch All - Creating All Off message.", getNode().getNodeId());

        return new ZWaveCommandClassTransactionPayloadBuilder(getNode().getNodeId(), getCommandClass(), SWITCH_ALL_OFF)
                .withPriority(TransactionPriority.Set).build();
    }

    @Override
    public boolean setOptions(Map<String, String> options) {
        if ("false".equals(options.get("getSupported"))) {
            isGetSupported = false;
        }

        return true;
    }

    /**
     * get the Switch All mode
     *
     * @return the mode
     */
    public SwitchAllMode getMode() {
        return mode;
    }

    @Override
    public Collection<ZWaveCommandClassTransactionPayload> initialize(boolean refresh) {
        ArrayList<ZWaveCommandClassTransactionPayload> result = new ArrayList<ZWaveCommandClassTransactionPayload>();
        // If we're already initialized, then don't do it again unless we're
        // refreshing
        if (refresh == true || initialiseDone == false) {
            result.add(getValueMessage());
        }

        return result;
    }
}<|MERGE_RESOLUTION|>--- conflicted
+++ resolved
@@ -1,11 +1,4 @@
 /**
-<<<<<<< HEAD
- * Copyright (c) 2010-2019 by the respective copyright holders.
- * All rights reserved. This program and the accompanying materials
- * are made available under the terms of the Eclipse Public License v1.0
- * which accompanies this distribution, and is available at
- * http://www.eclipse.org/legal/epl-v10.html
-=======
  * Copyright (c) 2010-2019 Contributors to the openHAB project
  *
  * See the NOTICE file(s) distributed with this work for additional
@@ -16,7 +9,6 @@
  * http://www.eclipse.org/legal/epl-2.0
  *
  * SPDX-License-Identifier: EPL-2.0
->>>>>>> a395ae1d
  */
 package org.openhab.binding.zwave.internal.protocol.commandclass;
 
