--- conflicted
+++ resolved
@@ -199,25 +199,15 @@
             }
         }
 
-<<<<<<< HEAD
         logger.debug("NODE {}: Creating new message for command SENSOR_MULTI_LEVEL_GET", this.getNode().getNodeId());
 
         SerialMessage serialMessage = new ZWaveSendDataMessageBuilder()
-                .withCommandClass(getCommandClass(), SENSOR_MULTI_LEVEL_GET).withNodeId(getNode().getNodeId()).build();
+                .withCommandClass(getCommandClass(), SENSOR_MULTILEVEL_GET).withNodeId(getNode().getNodeId()).build();
 
         return new ZWaveTransactionBuilder(serialMessage)
                 .withExpectedResponseClass(SerialMessageClass.ApplicationCommandHandler)
-                .withExpectedResponseCommandClass(getCommandClass(), SENSOR_MULTI_LEVEL_REPORT)
+                .withExpectedResponseCommandClass(getCommandClass(), SENSOR_MULTILEVEL_REPORT)
                 .withPriority(TransactionPriority.Get).build();
-=======
-        logger.debug("NODE {}: Creating new message for command SENSOR_MULTI_LEVEL_GET", getNode().getNodeId());
-        SerialMessage result = new SerialMessage(getNode().getNodeId(), SerialMessageClass.SendData,
-                SerialMessageType.Request, SerialMessageClass.ApplicationCommandHandler, SerialMessagePriority.Get);
-        byte[] newPayload = { (byte) getNode().getNodeId(), 2, (byte) getCommandClass().getKey(),
-                (byte) SENSOR_MULTILEVEL_GET };
-        result.setMessagePayload(newPayload);
-        return result;
->>>>>>> e2d4e27c
     }
 
     /**
@@ -225,32 +215,21 @@
      *
      * @return the serial message
      */
-<<<<<<< HEAD
-    public ZWaveTransaction getSupportedValueMessage() {
-        logger.debug("NODE {}: Creating new message for command SENSOR_MULTI_LEVEL_SUPPORTED_GET",
-                this.getNode().getNodeId());
-
-        SerialMessage serialMessage = new ZWaveSendDataMessageBuilder()
-                .withCommandClass(getCommandClass(), SENSOR_MULTI_LEVEL_SUPPORTED_GET).withNodeId(getNode().getNodeId())
-                .build();
-
-        return new ZWaveTransactionBuilder(serialMessage)
-                .withExpectedResponseClass(SerialMessageClass.ApplicationCommandHandler)
-                .withExpectedResponseCommandClass(getCommandClass(), SENSOR_MULTI_LEVEL_SUPPORTED_REPORT)
-                .withPriority(TransactionPriority.Config).build();
-=======
-    public SerialMessage getSupportedSensorMessage() {
-        logger.debug("NODE {}: Creating new message for command SENSOR_MULTILEVEL_SUPPORTED_GET_SENSOR",
+    public ZWaveTransaction getSupportedSensorMessage() {
+        logger.debug("NODE {}: Creating new message for command SENSOR_MULTILEVEL_SUPPORTED_GET",
                 getNode().getNodeId());
         if (getVersion() < 5) {
             return null;
         }
-        SerialMessage result = new SerialMessage(getNode().getNodeId(), SerialMessageClass.SendData,
-                SerialMessageType.Request, SerialMessageClass.ApplicationCommandHandler, SerialMessagePriority.Config);
-        byte[] newPayload = { (byte) getNode().getNodeId(), 2, (byte) getCommandClass().getKey(),
-                (byte) SENSOR_MULTILEVEL_SUPPORTED_GET_SENSOR };
-        result.setMessagePayload(newPayload);
-        return result;
+
+        SerialMessage serialMessage = new ZWaveSendDataMessageBuilder()
+                .withCommandClass(getCommandClass(), SENSOR_MULTILEVEL_SUPPORTED_GET_SENSOR)
+                .withNodeId(getNode().getNodeId()).build();
+
+        return new ZWaveTransactionBuilder(serialMessage)
+                .withExpectedResponseClass(SerialMessageClass.ApplicationCommandHandler)
+                .withExpectedResponseCommandClass(getCommandClass(), SENSOR_MULTILEVEL_SUPPORTED_SENSOR_REPORT)
+                .withPriority(TransactionPriority.Get).build();
     }
 
     /**
@@ -258,72 +237,51 @@
      *
      * @return the serial message
      */
-    public SerialMessage getSupportedScaleMessage(SensorType sensorType) {
+    public ZWaveTransaction getSupportedScaleMessage(SensorType sensorType) {
         logger.debug("NODE {}: Creating new message for command SENSOR_MULTILEVEL_SUPPORTED_GET_SCALE",
                 getNode().getNodeId());
         if (getVersion() < 5) {
             return null;
         }
-        SerialMessage result = new SerialMessage(getNode().getNodeId(), SerialMessageClass.SendData,
-                SerialMessageType.Request, SerialMessageClass.ApplicationCommandHandler, SerialMessagePriority.Config);
-        byte[] newPayload = { (byte) getNode().getNodeId(), 3, (byte) getCommandClass().getKey(),
-                (byte) SENSOR_MULTILEVEL_SUPPORTED_GET_SCALE, (byte) sensorType.getKey() };
-        result.setMessagePayload(newPayload);
-        return result;
->>>>>>> e2d4e27c
-    }
-
-    /**
-     * Gets a SerialMessage with the SENSOR_MULTI_LEVEL_GET command
+
+        SerialMessage serialMessage = new ZWaveSendDataMessageBuilder()
+                .withCommandClass(getCommandClass(), SENSOR_MULTILEVEL_SUPPORTED_GET_SCALE)
+                .withNodeId(getNode().getNodeId()).withPayload(sensorType.getKey()).build();
+
+        return new ZWaveTransactionBuilder(serialMessage)
+                .withExpectedResponseClass(SerialMessageClass.ApplicationCommandHandler)
+                .withExpectedResponseCommandClass(getCommandClass(), SENSOR_MULTILEVEL_SUPPORTED_SCALE_REPORT)
+                .withPriority(TransactionPriority.Get).build();
+    }
+
+    /**
+     * Gets a SerialMessage with the SENSOR_MULTILEVEL_GET command
      *
      * @param sensorType the {@link SensorType} to get the value for.
      * @return the serial message
      */
     public ZWaveTransaction getMessage(SensorType sensorType) {
         if (isGetSupported == false) {
-            logger.debug("NODE {}: Node doesn't support get requests for MULTI_LEVEL_SENSOR",
+            logger.debug("NODE {}: Node doesn't support get requests for MULTILEVEL_SENSOR",
                     this.getNode().getNodeId());
             return null;
         }
 
-<<<<<<< HEAD
-        logger.debug("NODE {}: Creating new message for command SENSOR_MULTI_LEVEL_GET", this.getNode().getNodeId());
-
+        logger.debug("NODE {}: Creating new message for command SENSOR_MULTILEVEL_GET", getNode().getNodeId());
         ByteArrayOutputStream outputData = new ByteArrayOutputStream();
-        if (getVersion() < 5) {
-            // pre v5 does not have a sensortype argument, but since we
-            // used to use it, lets not break things and keep doing so....
+        // Pre v5 does not have a sensortype argument
+        if (getVersion() >= 5) {
             outputData.write(sensorType.getKey());
-        } else {
-=======
-        logger.debug("NODE {}: Creating new message for command SENSOR_MULTI_LEVEL_GET", getNode().getNodeId());
-        SerialMessage result = new SerialMessage(this.getNode().getNodeId(), SerialMessageClass.SendData,
-                SerialMessageType.Request, SerialMessageClass.ApplicationCommandHandler, SerialMessagePriority.Get);
-
-        ByteArrayOutputStream outputData = new ByteArrayOutputStream();
-        if (getVersion() < 5) {
-            // Pre v5 does not have a sensortype argument
-            outputData.write(getNode().getNodeId());
-            outputData.write(2);
-            outputData.write(getCommandClass().getKey());
-            outputData.write(SENSOR_MULTILEVEL_GET);
-        } else {
-            outputData.write(getNode().getNodeId());
-            outputData.write(4);
-            outputData.write(getCommandClass().getKey());
-            outputData.write(SENSOR_MULTILEVEL_GET);
->>>>>>> e2d4e27c
-            outputData.write(sensorType.getKey());
-            outputData.write(0); // first scale }
+            outputData.write(0); // first scale
         }
 
         SerialMessage serialMessage = new ZWaveSendDataMessageBuilder()
-                .withCommandClass(getCommandClass(), SENSOR_MULTI_LEVEL_GET).withNodeId(getNode().getNodeId())
+                .withCommandClass(getCommandClass(), SENSOR_MULTILEVEL_GET).withNodeId(getNode().getNodeId())
                 .withPayload(outputData.toByteArray()).build();
 
         return new ZWaveTransactionBuilder(serialMessage)
                 .withExpectedResponseClass(SerialMessageClass.ApplicationCommandHandler)
-                .withExpectedResponseCommandClass(getCommandClass(), SENSOR_MULTI_LEVEL_REPORT)
+                .withExpectedResponseCommandClass(getCommandClass(), SENSOR_MULTILEVEL_REPORT)
                 .withPriority(TransactionPriority.Get).build();
     }
 
