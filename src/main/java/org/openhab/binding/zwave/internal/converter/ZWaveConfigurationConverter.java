--- conflicted
+++ resolved
@@ -16,11 +16,7 @@
 import org.eclipse.smarthome.core.types.State;
 import org.openhab.binding.zwave.handler.ZWaveControllerHandler;
 import org.openhab.binding.zwave.handler.ZWaveThingChannel;
-<<<<<<< HEAD
-=======
-import org.openhab.binding.zwave.internal.protocol.SerialMessage;
 import org.openhab.binding.zwave.internal.protocol.ZWaveConfigurationParameter;
->>>>>>> 26838a73
 import org.openhab.binding.zwave.internal.protocol.ZWaveNode;
 import org.openhab.binding.zwave.internal.protocol.ZWaveTransaction;
 import org.openhab.binding.zwave.internal.protocol.commandclass.ZWaveCommandClass;
@@ -150,10 +146,6 @@
          * return;
          * }
          */
-<<<<<<< HEAD
-        ZWaveTransaction serialMessage = null;
-        List<ZWaveTransaction> messages = new ArrayList<ZWaveTransaction>();
-=======
 
         ZWaveConfigurationCommandClass commandClass = (ZWaveConfigurationCommandClass) node
                 .resolveCommandClass(ZWaveCommandClass.CommandClass.CONFIGURATION, channel.getEndpoint());
@@ -176,21 +168,20 @@
         }
 
         // Set the parameter
-        SerialMessage serialMessage = commandClass.setConfigMessage(configParameter);
-        if (serialMessage == null) {
+        ZWaveTransaction transaction = commandClass.setConfigMessage(configParameter);
+        if (transaction == null) {
             logger.warn("NODE {}: Generating message failed for command class = {}", node.getNodeId(),
                     commandClass.getCommandClass().getLabel());
             return null;
         }
 
-        List<SerialMessage> messages = new ArrayList<SerialMessage>();
->>>>>>> 26838a73
-        messages.add(serialMessage);
+        List<ZWaveTransaction> transactions = new ArrayList<ZWaveTransaction>();
+        transactions.add(transaction);
 
         // And request a read-back
-        serialMessage = commandClass.getConfigMessage(paramIndex);
-        messages.add(serialMessage);
+        transaction = commandClass.getConfigMessage(paramIndex);
+        transactions.add(transaction);
 
-        return messages;
+        return transactions;
     }
 }