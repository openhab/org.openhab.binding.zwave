/**
 * Copyright (c) 2014-2016 by the respective copyright holders.
 *
 * All rights reserved. This program and the accompanying materials
 * are made available under the terms of the Eclipse Public License v1.0
 * which accompanies this distribution, and is available at
 * http://www.eclipse.org/legal/epl-v10.html
 */
package org.openhab.binding.zwave.internal.protocol.commandclass;

import java.util.ArrayList;
import java.util.Collection;

import org.openhab.binding.zwave.internal.protocol.SerialMessage;
import org.openhab.binding.zwave.internal.protocol.SerialMessage.SerialMessageClass;
<<<<<<< HEAD
import org.openhab.binding.zwave.internal.protocol.ZWaveCommandClassPayload;
import org.openhab.binding.zwave.internal.protocol.ZWaveController;
import org.openhab.binding.zwave.internal.protocol.ZWaveEndpoint;
import org.openhab.binding.zwave.internal.protocol.ZWaveNode;
import org.openhab.binding.zwave.internal.protocol.ZWaveSendDataMessageBuilder;
import org.openhab.binding.zwave.internal.protocol.ZWaveTransaction;
import org.openhab.binding.zwave.internal.protocol.ZWaveTransaction.TransactionPriority;
import org.openhab.binding.zwave.internal.protocol.ZWaveTransactionBuilder;
=======
import org.openhab.binding.zwave.internal.protocol.SerialMessage.SerialMessagePriority;
import org.openhab.binding.zwave.internal.protocol.SerialMessage.SerialMessageType;
import org.openhab.binding.zwave.internal.protocol.ZWaveController;
import org.openhab.binding.zwave.internal.protocol.ZWaveEndpoint;
import org.openhab.binding.zwave.internal.protocol.ZWaveNode;
import org.openhab.binding.zwave.internal.protocol.ZWaveSerialMessageException;
>>>>>>> 0a93cddd
import org.slf4j.Logger;
import org.slf4j.LoggerFactory;

import com.thoughtworks.xstream.annotations.XStreamAlias;
import com.thoughtworks.xstream.annotations.XStreamOmitField;

/**
 * Handles the manufacturer specific command class. Class to request and report manufacturer specific information.
 *
 * @author Chris Jackson
 * @author Jan-Willem Spuij
 */
@XStreamAlias("COMMAND_CLASS_MANUFACTURER_SPECIFIC")
public class ZWaveManufacturerSpecificCommandClass extends ZWaveCommandClass
        implements ZWaveCommandClassInitialization {

    @XStreamOmitField
    private static final Logger logger = LoggerFactory.getLogger(ZWaveManufacturerSpecificCommandClass.class);

    private static final int MANUFACTURER_SPECIFIC_GET = 0x04;
    private static final int MANUFACTURER_SPECIFIC_REPORT = 0x05;
    private static final int MANUFACTURER_SPECIFIC_DEVICE_GET = 0x06;
    private static final int MANUFACTURER_SPECIFIC_DEVICE_REPORT = 0x07;

    private static final int MANUFACTURER_TYPE_FACTORYDEFAULT = 0x00;
    private static final int MANUFACTURER_TYPE_SERIALNUMBER = 0x01;
    // private static final int MANUFACTURER_TYPE_PSEUDORANDOM = 0x02;

    // private boolean initFactoryDefault = false;
    private boolean initSerialNumber = false;

    private int deviceManufacturer = Integer.MAX_VALUE;
    private int deviceType = Integer.MAX_VALUE;
    private int deviceId = Integer.MAX_VALUE;
    private String deviceSerialNumber = null;

    /**
     * Creates a new instance of the ZwaveManufacturerSpecificCommandClass class.
     *
     * @param node the node this command class belongs to
     * @param controller the controller to use
     * @param endpoint the endpoint this Command class belongs to
     */
    public ZWaveManufacturerSpecificCommandClass(ZWaveNode node, ZWaveController controller, ZWaveEndpoint endpoint) {
        super(node, controller, endpoint);
    }

    /**
     * {@inheritDoc}
     */
    @Override
    public CommandClass getCommandClass() {
        return CommandClass.COMMAND_CLASS_MANUFACTURER_SPECIFIC;
    }

<<<<<<< HEAD
    @ZWaveResponseHandler(id = MANUFACTURER_SPECIFIC_REPORT, name = "MANUFACTURER_SPECIFIC_REPORT")
    public void handleManufacturerSpecificReport(ZWaveCommandClassPayload payload, int endpoint) {
        int tempMan = ((payload.getPayloadByte(2)) << 8) | (payload.getPayloadByte(3));
        int tempDeviceType = ((payload.getPayloadByte(4)) << 8) | (payload.getPayloadByte(5));
        int tempDeviceId = ((payload.getPayloadByte(6)) << 8) | (payload.getPayloadByte(7));

        getNode().setManufacturer(tempMan);
        getNode().setDeviceType(tempDeviceType);
        getNode().setDeviceId(tempDeviceId);

        logger.debug(
                String.format("NODE %d: Manufacturer ID = 0x%04x", getNode().getNodeId(), getNode().getManufacturer()));
        logger.debug(
                String.format("NODE %d: Device Type     = 0x%04x", getNode().getNodeId(), getNode().getDeviceType()));
        logger.debug(
                String.format("NODE %d: Device ID       = 0x%04x", getNode().getNodeId(), getNode().getDeviceId()));
    }

    @ZWaveResponseHandler(id = MANUFACTURER_SPECIFIC_DEVICE_REPORT, name = "MANUFACTURER_SPECIFIC_DEVICE_REPORT")
    public void handleManufacturerSpecificDeviceReport(ZWaveCommandClassPayload payload, int endpoint) {
        int dataType = payload.getPayloadByte(2) & 0x07;
        int dataFormat = (payload.getPayloadByte(3) & 0xe0) >> 0x05;
        int dataLength = payload.getPayloadByte(3) & 0x1f;

        StringBuilder dataBuilder = new StringBuilder(32);
        for (int cnt = 0; cnt < dataLength; cnt++) {
            if (dataFormat == 0) {
                dataBuilder.append(payload.getPayloadByte(cnt + 4));
            } else {
                dataBuilder.append(String.format("%02X", payload.getPayloadByte(cnt + 4)));
            }
=======
    /**
     * {@inheritDoc}
     *
     * @throws ZWaveSerialMessageException
     */
    @Override
    public void handleApplicationCommandRequest(SerialMessage serialMessage, int offset, int endpoint)
            throws ZWaveSerialMessageException {

        logger.debug("NODE {}: Received Manufacture Specific Information", this.getNode().getNodeId());
        int command = serialMessage.getMessagePayloadByte(offset);
        switch (command) {
            case MANUFACTURER_SPECIFIC_REPORT:
                deviceManufacturer = ((serialMessage.getMessagePayloadByte(offset + 1)) << 8)
                        | (serialMessage.getMessagePayloadByte(offset + 2));
                deviceType = ((serialMessage.getMessagePayloadByte(offset + 3)) << 8)
                        | (serialMessage.getMessagePayloadByte(offset + 4));
                deviceId = ((serialMessage.getMessagePayloadByte(offset + 5)) << 8)
                        | (serialMessage.getMessagePayloadByte(offset + 6));

                getNode().setManufacturer(deviceManufacturer);
                getNode().setDeviceType(deviceType);
                getNode().setDeviceId(deviceId);

                logger.debug(String.format("NODE %d: Manufacturer ID = 0x%04x", getNode().getNodeId(),
                        getNode().getManufacturer()));
                logger.debug(String.format("NODE %d: Device Type     = 0x%04x", getNode().getNodeId(),
                        getNode().getDeviceType()));
                logger.debug(String.format("NODE %d: Device ID       = 0x%04x", getNode().getNodeId(),
                        getNode().getDeviceId()));
                break;

            case MANUFACTURER_SPECIFIC_DEVICE_REPORT:
                int dataType = serialMessage.getMessagePayloadByte(offset + 1) & 0x07;
                int dataFormat = (serialMessage.getMessagePayloadByte(offset + 2) & 0xe0) >> 0x05;
                int dataLength = serialMessage.getMessagePayloadByte(offset + 2) & 0x1f;

                StringBuilder dataBuilder = new StringBuilder(32);
                for (int cnt = 0; cnt < dataLength; cnt++) {
                    if (dataFormat == 0) {
                        dataBuilder.append(serialMessage.getMessagePayloadByte(offset + cnt + 3));
                    } else {
                        dataBuilder
                                .append(String.format("%02X", serialMessage.getMessagePayloadByte(offset + cnt + 3)));
                    }
                }

                String data = dataBuilder.toString();

                // if (dataType == MANUFACTURER_TYPE_FACTORYDEFAULT) {
                // initFactoryDefault = true;
                // getNode().setFactoryId(data);
                // logger.debug("NODE {}: Factory Number = {}", getNode().getNodeId(), getNode().getFactoryId());
                // }
                if (dataType == MANUFACTURER_TYPE_SERIALNUMBER) {
                    deviceSerialNumber = data;
                    initSerialNumber = true;
                    getNode().setSerialNumber(data);
                    logger.debug("NODE {}: Serial Number   = {}", getNode().getNodeId(), getNode().getSerialNumber());
                }
                break;

            default:
                logger.warn(String.format("NODE %d: Unsupported Command %d for command class %s (0x%02X).",
                        getNode().getNodeId(), command, getCommandClass().getLabel(), getCommandClass().getKey()));
>>>>>>> 0a93cddd
        }

        String data = dataBuilder.toString();

        // if (dataType == MANUFACTURER_TYPE_FACTORYDEFAULT) {
        // initFactoryDefault = true;
        // getNode().setFactoryId(data);
        // logger.debug("NODE {}: Factory Number = {}", getNode().getNodeId(), getNode().getFactoryId());
        // }
        if (dataType == MANUFACTURER_TYPE_SERIALNUMBER) {
            initSerialNumber = true;
            getNode().setSerialNumber(data);
            logger.debug("NODE {}: Serial Number   = {}", getNode().getNodeId(), getNode().getSerialNumber());
        }

    }

    /**
     * Gets a SerialMessage with the ManufacturerSpecific GET command
     *
     * @return the serial message
     */
    public ZWaveTransaction getManufacturerSpecificMessage() {
        logger.debug("NODE {}: Creating new message for command MANUFACTURER_SPECIFIC_GET", getNode().getNodeId());

        SerialMessage serialMessage = new ZWaveSendDataMessageBuilder()
                .withCommandClass(getCommandClass(), MANUFACTURER_SPECIFIC_GET).withNodeId(getNode().getNodeId())
                .build();

        return new ZWaveTransactionBuilder(serialMessage)
                .withExpectedResponseClass(SerialMessageClass.ApplicationCommandHandler)
                .withExpectedResponseCommandClass(getCommandClass(), MANUFACTURER_SPECIFIC_REPORT)
                .withPriority(TransactionPriority.Config).build();
    }

    /**
     * Gets a SerialMessage with the ManufacturerSpecific GET command
     *
     * @return the serial message
     */
    public ZWaveTransaction getManufacturerSpecificDeviceMessage(int type) {
        logger.debug("NODE {}: Creating new message for command MANUFACTURER_SPECIFIC_DEVICE_GET({})",
                getNode().getNodeId(), type);

        SerialMessage serialMessage = new ZWaveSendDataMessageBuilder()
                .withCommandClass(getCommandClass(), MANUFACTURER_SPECIFIC_DEVICE_GET).withNodeId(getNode().getNodeId())
                .withPayload(type).build();

        return new ZWaveTransactionBuilder(serialMessage)
                .withExpectedResponseClass(SerialMessageClass.ApplicationCommandHandler)
                .withExpectedResponseCommandClass(getCommandClass(), MANUFACTURER_SPECIFIC_DEVICE_REPORT)
                .withPriority(TransactionPriority.Config).build();
    }

    @Override
    public Collection<ZWaveTransaction> initialize(boolean refresh) {
        if (getVersion() == 1) {
            return null;
        }

        if (refresh == true) {
            // initFactoryDefault = false;
            initSerialNumber = false;
        }

        ArrayList<ZWaveTransaction> result = new ArrayList<ZWaveTransaction>();
        // if (initFactoryDefault == false) {
        // result.add(getManufacturerSpecificDeviceMessage(MANUFACTURER_TYPE_FACTORYDEFAULT));
        // }
        if (initSerialNumber == false) {
            result.add(getManufacturerSpecificDeviceMessage(MANUFACTURER_TYPE_SERIALNUMBER));
        }

        return result;
    }

    public int getDeviceManufacturer() {
        return deviceManufacturer;
    }

    public int getDeviceType() {
        return deviceType;
    }

    public int getDeviceId() {
        return deviceId;
    }

    public String getDeviceSerialNumber() {
        return deviceSerialNumber;
    }
}<|MERGE_RESOLUTION|>--- conflicted
+++ resolved
@@ -13,7 +13,6 @@
 
 import org.openhab.binding.zwave.internal.protocol.SerialMessage;
 import org.openhab.binding.zwave.internal.protocol.SerialMessage.SerialMessageClass;
-<<<<<<< HEAD
 import org.openhab.binding.zwave.internal.protocol.ZWaveCommandClassPayload;
 import org.openhab.binding.zwave.internal.protocol.ZWaveController;
 import org.openhab.binding.zwave.internal.protocol.ZWaveEndpoint;
@@ -22,14 +21,6 @@
 import org.openhab.binding.zwave.internal.protocol.ZWaveTransaction;
 import org.openhab.binding.zwave.internal.protocol.ZWaveTransaction.TransactionPriority;
 import org.openhab.binding.zwave.internal.protocol.ZWaveTransactionBuilder;
-=======
-import org.openhab.binding.zwave.internal.protocol.SerialMessage.SerialMessagePriority;
-import org.openhab.binding.zwave.internal.protocol.SerialMessage.SerialMessageType;
-import org.openhab.binding.zwave.internal.protocol.ZWaveController;
-import org.openhab.binding.zwave.internal.protocol.ZWaveEndpoint;
-import org.openhab.binding.zwave.internal.protocol.ZWaveNode;
-import org.openhab.binding.zwave.internal.protocol.ZWaveSerialMessageException;
->>>>>>> 0a93cddd
 import org.slf4j.Logger;
 import org.slf4j.LoggerFactory;
 
@@ -85,16 +76,15 @@
         return CommandClass.COMMAND_CLASS_MANUFACTURER_SPECIFIC;
     }
 
-<<<<<<< HEAD
     @ZWaveResponseHandler(id = MANUFACTURER_SPECIFIC_REPORT, name = "MANUFACTURER_SPECIFIC_REPORT")
     public void handleManufacturerSpecificReport(ZWaveCommandClassPayload payload, int endpoint) {
-        int tempMan = ((payload.getPayloadByte(2)) << 8) | (payload.getPayloadByte(3));
-        int tempDeviceType = ((payload.getPayloadByte(4)) << 8) | (payload.getPayloadByte(5));
-        int tempDeviceId = ((payload.getPayloadByte(6)) << 8) | (payload.getPayloadByte(7));
-
-        getNode().setManufacturer(tempMan);
-        getNode().setDeviceType(tempDeviceType);
-        getNode().setDeviceId(tempDeviceId);
+        deviceManufacturer = ((payload.getPayloadByte(2)) << 8) | (payload.getPayloadByte(3));
+        deviceType = ((payload.getPayloadByte(4)) << 8) | (payload.getPayloadByte(5));
+        deviceId = ((payload.getPayloadByte(6)) << 8) | (payload.getPayloadByte(7));
+
+        getNode().setManufacturer(deviceManufacturer);
+        getNode().setDeviceType(deviceType);
+        getNode().setDeviceId(deviceId);
 
         logger.debug(
                 String.format("NODE %d: Manufacturer ID = 0x%04x", getNode().getNodeId(), getNode().getManufacturer()));
@@ -117,73 +107,6 @@
             } else {
                 dataBuilder.append(String.format("%02X", payload.getPayloadByte(cnt + 4)));
             }
-=======
-    /**
-     * {@inheritDoc}
-     *
-     * @throws ZWaveSerialMessageException
-     */
-    @Override
-    public void handleApplicationCommandRequest(SerialMessage serialMessage, int offset, int endpoint)
-            throws ZWaveSerialMessageException {
-
-        logger.debug("NODE {}: Received Manufacture Specific Information", this.getNode().getNodeId());
-        int command = serialMessage.getMessagePayloadByte(offset);
-        switch (command) {
-            case MANUFACTURER_SPECIFIC_REPORT:
-                deviceManufacturer = ((serialMessage.getMessagePayloadByte(offset + 1)) << 8)
-                        | (serialMessage.getMessagePayloadByte(offset + 2));
-                deviceType = ((serialMessage.getMessagePayloadByte(offset + 3)) << 8)
-                        | (serialMessage.getMessagePayloadByte(offset + 4));
-                deviceId = ((serialMessage.getMessagePayloadByte(offset + 5)) << 8)
-                        | (serialMessage.getMessagePayloadByte(offset + 6));
-
-                getNode().setManufacturer(deviceManufacturer);
-                getNode().setDeviceType(deviceType);
-                getNode().setDeviceId(deviceId);
-
-                logger.debug(String.format("NODE %d: Manufacturer ID = 0x%04x", getNode().getNodeId(),
-                        getNode().getManufacturer()));
-                logger.debug(String.format("NODE %d: Device Type     = 0x%04x", getNode().getNodeId(),
-                        getNode().getDeviceType()));
-                logger.debug(String.format("NODE %d: Device ID       = 0x%04x", getNode().getNodeId(),
-                        getNode().getDeviceId()));
-                break;
-
-            case MANUFACTURER_SPECIFIC_DEVICE_REPORT:
-                int dataType = serialMessage.getMessagePayloadByte(offset + 1) & 0x07;
-                int dataFormat = (serialMessage.getMessagePayloadByte(offset + 2) & 0xe0) >> 0x05;
-                int dataLength = serialMessage.getMessagePayloadByte(offset + 2) & 0x1f;
-
-                StringBuilder dataBuilder = new StringBuilder(32);
-                for (int cnt = 0; cnt < dataLength; cnt++) {
-                    if (dataFormat == 0) {
-                        dataBuilder.append(serialMessage.getMessagePayloadByte(offset + cnt + 3));
-                    } else {
-                        dataBuilder
-                                .append(String.format("%02X", serialMessage.getMessagePayloadByte(offset + cnt + 3)));
-                    }
-                }
-
-                String data = dataBuilder.toString();
-
-                // if (dataType == MANUFACTURER_TYPE_FACTORYDEFAULT) {
-                // initFactoryDefault = true;
-                // getNode().setFactoryId(data);
-                // logger.debug("NODE {}: Factory Number = {}", getNode().getNodeId(), getNode().getFactoryId());
-                // }
-                if (dataType == MANUFACTURER_TYPE_SERIALNUMBER) {
-                    deviceSerialNumber = data;
-                    initSerialNumber = true;
-                    getNode().setSerialNumber(data);
-                    logger.debug("NODE {}: Serial Number   = {}", getNode().getNodeId(), getNode().getSerialNumber());
-                }
-                break;
-
-            default:
-                logger.warn(String.format("NODE %d: Unsupported Command %d for command class %s (0x%02X).",
-                        getNode().getNodeId(), command, getCommandClass().getLabel(), getCommandClass().getKey()));
->>>>>>> 0a93cddd
         }
 
         String data = dataBuilder.toString();
@@ -194,11 +117,11 @@
         // logger.debug("NODE {}: Factory Number = {}", getNode().getNodeId(), getNode().getFactoryId());
         // }
         if (dataType == MANUFACTURER_TYPE_SERIALNUMBER) {
+            deviceSerialNumber = data;
             initSerialNumber = true;
             getNode().setSerialNumber(data);
             logger.debug("NODE {}: Serial Number   = {}", getNode().getNodeId(), getNode().getSerialNumber());
         }
-
     }
 
     /**
