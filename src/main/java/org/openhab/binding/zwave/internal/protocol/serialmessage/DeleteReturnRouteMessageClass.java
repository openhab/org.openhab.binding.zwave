--- conflicted
+++ resolved
@@ -24,11 +24,7 @@
  * @author Chris Jackson
  */
 public class DeleteReturnRouteMessageClass extends ZWaveCommandProcessor {
-<<<<<<< HEAD
-    private final static Logger logger = LoggerFactory.getLogger(DeleteReturnRouteMessageClass.class);
-=======
     private final Logger logger = LoggerFactory.getLogger(DeleteReturnRouteMessageClass.class);
->>>>>>> 9171aae1
 
     public ZWaveSerialPayload doRequest(int nodeId) {
         logger.debug("NODE {}: Deleting return routes", nodeId);
