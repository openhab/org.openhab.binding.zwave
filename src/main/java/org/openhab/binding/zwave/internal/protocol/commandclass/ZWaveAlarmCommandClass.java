/**
 * Copyright (c) 2014-2016 by the respective copyright holders.
 *
 * All rights reserved. This program and the accompanying materials
 * are made available under the terms of the Eclipse Public License v1.0
 * which accompanies this distribution, and is available at
 * http://www.eclipse.org/legal/epl-v10.html
 */
package org.openhab.binding.zwave.internal.protocol.commandclass;

import java.io.ByteArrayOutputStream;
import java.util.ArrayList;
import java.util.Collection;
import java.util.HashMap;
import java.util.List;
import java.util.Map;
import java.util.Map.Entry;

import org.openhab.binding.zwave.internal.protocol.SerialMessage;
import org.openhab.binding.zwave.internal.protocol.SerialMessage.SerialMessageClass;
import org.openhab.binding.zwave.internal.protocol.ZWaveController;
import org.openhab.binding.zwave.internal.protocol.ZWaveEndpoint;
import org.openhab.binding.zwave.internal.protocol.ZWaveNode;
import org.openhab.binding.zwave.internal.protocol.ZWaveSendDataMessageBuilder;
import org.openhab.binding.zwave.internal.protocol.ZWaveSerialMessageException;
import org.openhab.binding.zwave.internal.protocol.ZWaveTransaction;
import org.openhab.binding.zwave.internal.protocol.ZWaveTransaction.TransactionPriority;
import org.openhab.binding.zwave.internal.protocol.ZWaveTransactionBuilder;
import org.openhab.binding.zwave.internal.protocol.event.ZWaveCommandClassValueEvent;
import org.slf4j.Logger;
import org.slf4j.LoggerFactory;

import com.thoughtworks.xstream.annotations.XStreamAlias;
import com.thoughtworks.xstream.annotations.XStreamOmitField;

/**
 * Handles the Alarm/Notification command class.
 * The event is reported as occurs (0xFF) or does not occur (0x00).
 *
 * A push mode notification sensor sends unsolicited notification reports. The transmission of unsolicited notification
 * reports may be disabled or enabled via the notification set message. Even if enabled, unsolicited notification
 * reports can only be transmitted if an association target is defined.
 * Push functionality such as event reporting via Notification CC and relay control via Basic CC are advertised via the
 * Association Group Information (AGI) CC.
 *
 * A pull mode notification sensor collects notification reports in a list of pending notification reports. A
 * notification report is returned in response to a notification get message. Multiple notification reports may be
 * retrieved from the list by repeated notification get messages.
 * A notification report may be returned persistently until it is actively cleared via the Notification Set message.
 *
 * @author Chris Jackson
 */
@XStreamAlias("alarmCommandClass")
public class ZWaveAlarmCommandClass extends ZWaveCommandClass
        implements ZWaveGetCommands, ZWaveCommandClassDynamicState, ZWaveCommandClassInitialization {

    @XStreamOmitField
    private static final Logger logger = LoggerFactory.getLogger(ZWaveAlarmCommandClass.class);

    private static final int MAX_SUPPORTED_VERSION = 8;

    private static final int NOTIFICATION_GET = 4;
    private static final int NOTIFICATION_REPORT = 5;
    private static final int NOTIFICATION_SET = 6;

    // Version 2
    private static final int NOTIFICATION_SUPPORTED_GET = 7;
    private static final int NOTIFICATION_SUPPORTED_REPORT = 8;

    // Version 3
    private static final int EVENT_SUPPORTED_GET = 1;
    private static final int EVENT_SUPPORTED_REPORT = 2;

    private final Map<AlarmType, Alarm> alarms = new HashMap<AlarmType, Alarm>();

    private boolean v1Supported = false;

    @XStreamOmitField
    private boolean supportedInitialised = false;
    @XStreamOmitField
    private boolean eventsSupportedInitialised = false;

    @XStreamOmitField
    private boolean dynamicDone = false;

    private boolean isGetSupported = true;

    public enum ReportType {
        ALARM,
        NOTIFICATION
    };

    /**
     * Creates a new instance of the ZWaveAlarmCommandClass class.
     *
     * @param node the node this command class belongs to
     * @param controller the controller to use
     * @param endpoint the endpoint this Command class belongs to
     */
    public ZWaveAlarmCommandClass(ZWaveNode node, ZWaveController controller, ZWaveEndpoint endpoint) {
        super(node, controller, endpoint);
        versionMax = MAX_SUPPORTED_VERSION;
    }

    /**
     * {@inheritDoc}
     */
    @Override
    public CommandClass getCommandClass() {
        return CommandClass.ALARM;
    }

    /**
     * {@inheritDoc}
     *
     * @throws ZWaveSerialMessageException
     */
    @Override
    public void handleApplicationCommandRequest(SerialMessage serialMessage, int offset, int endpoint)
            throws ZWaveSerialMessageException {
        logger.debug("NODE {}: Received ALARM command V{}", getNode().getNodeId(), getVersion());
        int command = serialMessage.getMessagePayloadByte(offset);
        switch (command) {
            case NOTIFICATION_REPORT:
                logger.debug("NODE {}: Process NOTIFICATION_REPORT V{}", getNode().getNodeId(), getVersion());
                processNotificationReport(serialMessage, offset, endpoint);
                break;

            case NOTIFICATION_SUPPORTED_REPORT:
                logger.debug("NODE {}: Process NOTIFICATION_SUPPORTED_REPORT", getNode().getNodeId());
                processNotificationSupportedReport(serialMessage, offset, endpoint);
                break;

            case EVENT_SUPPORTED_REPORT:
                logger.debug("NODE {}: Process EVENT_SUPPORTED_REPORT", getNode().getNodeId());
                processEventSupportedReport(serialMessage, offset, endpoint);
                break;

            default:
                logger.warn(String.format("Unsupported Command 0x%02X for command class %s (0x%02X).", command,
                        getCommandClass().getLabel(), getCommandClass().getKey()));
                break;
        }
    }

    protected void processNotificationReport(SerialMessage serialMessage, int offset, int endpoint)
            throws ZWaveSerialMessageException {
        int alarmTypeCode = serialMessage.getMessagePayloadByte(offset + 1);
        int alarmLevel = serialMessage.getMessagePayloadByte(offset + 2);
        int event = 0;
        int notificationStatus = 0;
        int notificationTypeCode = 0;

        AlarmType alarmType;
        ReportType eventType;

        // Check if this message is a V1 message based on length
        int version = getVersion();
        if (serialMessage.getMessagePayload().length < 4) {
            version = 1;
        }

        if (version == 1) {
            eventType = ReportType.ALARM;
            alarmType = AlarmType.getAlarmType(alarmTypeCode);

            logger.debug("NODE {}: ALARM report - {} = {}", getNode().getNodeId(), alarmTypeCode, alarmLevel);
        } else {
            notificationStatus = serialMessage.getMessagePayloadByte(offset + 4);
            notificationTypeCode = serialMessage.getMessagePayloadByte(offset + 5);
            event = serialMessage.getMessagePayloadByte(offset + 6);
            eventType = ReportType.NOTIFICATION;
            alarmType = AlarmType.getAlarmType(notificationTypeCode);

            int parameterLength = serialMessage.getMessagePayloadByte(offset + 5) & 0x1f;
            boolean containsSequence = (serialMessage.getMessagePayloadByte(offset + 5) & 0x80) != 0;

            logger.debug("NODE {}: NOTIFICATION report - {} = {}, event={}, status={}", getNode().getNodeId(),
                    alarmTypeCode, alarmLevel, event, notificationStatus);
        }

        if (alarmType == null) {
            logger.error("NODE {}: Unknown Alarm Type = {}, ignoring report.", getNode().getNodeId(), alarmTypeCode);
            return;
        }

        // Alarm type seems to be supported, add it to the list.
        Alarm alarm = alarms.get(alarmType);
        if (alarm == null) {
            alarm = new Alarm(alarmType);
            alarms.put(alarmType, alarm);
        }
        alarm.setInitialised();

        logger.debug("NODE {}: Alarm Type = {} ({})", getNode().getNodeId(), alarmType.toString(), alarmTypeCode);

        ZWaveAlarmValueEvent zEvent = new ZWaveAlarmValueEvent(getNode().getNodeId(), endpoint, eventType, alarmType,
                event, notificationStatus, alarm);
        getController().notifyEventListeners(zEvent);

        dynamicDone = true;
    }

    /**
     * Process NOTIFICATION_SUPPORTED_REPORT
     *
     * @param serialMessage
     * @param offset
     * @param endpoint
     * @throws ZWaveSerialMessageException
     */
    protected void processNotificationSupportedReport(SerialMessage serialMessage, int offset, int endpoint)
            throws ZWaveSerialMessageException {

        // Check if this is a V1 alarm report
        v1Supported = (serialMessage.getMessagePayloadByte(offset + 1) & 0x80) == 0;
        if (v1Supported) {
            logger.debug("NODE: NOTIFICATION_SUPPORTED_REPORT reports V1 ALARM support", getNode().getNodeId());

        }

        int numBytes = serialMessage.getMessagePayloadByte(offset + 1) & 0x1f;
        for (int i = 0; i < numBytes; ++i) {
            for (int bit = 0; bit < 8; ++bit) {
                if (((serialMessage.getMessagePayloadByte(offset + i + 2)) & (1 << bit)) == 0) {
                    continue;
                }

                int index = (i << 3) + bit;
                if (index >= AlarmType.values().length) {
                    continue;
                }

                // (n)th bit is set. n is the index for the alarm type enumeration.
                // Alarm type seems to be supported, add it to the list if it's not already there.
                getAlarm(index);
            }
        }
        supportedInitialised = true;
    }

    /**
     * Process EVENT_SUPPORTED_REPORT
     *
     * @param serialMessage
     * @param offset
     * @param endpoint
     * @throws ZWaveSerialMessageException
     */
    protected void processEventSupportedReport(SerialMessage serialMessage, int offset, int endpoint)
            throws ZWaveSerialMessageException {
        int notificationType = serialMessage.getMessagePayloadByte(offset + 1);
        int numBytes = serialMessage.getMessagePayloadByte(offset + 2) & 0x1f;
        List<Integer> types = new ArrayList<>();
        for (int i = 0; i < numBytes; ++i) {
            for (int bit = 0; bit < 8; ++bit) {
                if (((serialMessage.getMessagePayloadByte(offset + i + 3)) & (1 << bit)) == 0) {
                    continue;
                }

                int index = (i << 3) + bit;
                types.add(index);
                getAlarm(notificationType).getReportedEvents().add(index);
            }
        }
        logger.debug("NODE {}: AlarmType: {} reported events -> {}", getNode().getNodeId(),
                AlarmType.getAlarmType(notificationType), types);

        eventsSupportedInitialised = true;
    }

    private Alarm getAlarm(int alarmTypeCode) {
        AlarmType alarmType = AlarmType.getAlarmType(alarmTypeCode);
        if (alarmType == null) {
            logger.error("NODE {}: Unknown Alarm Type = {}, ignoring report.", getNode().getNodeId(), alarmTypeCode);
            return null;
        }

        // Add alarm to the list if it's not already there.
        Alarm alarm = alarms.get(alarmType);
        if (alarm == null) {
            logger.debug("NODE {}: Adding new alarm type {}({})", getNode().getNodeId(), alarmType.toString(),
                    alarmTypeCode);
            alarm = new Alarm(alarmType);
            alarms.put(alarmType, alarm);
        }

        return alarm;
    }

    /**
     * Gets a SerialMessage with the ALARM_GET command
     *
     * @return the serial message
     */
    @Override
    public ZWaveTransaction getValueMessage() {
        // TODO: Why does this return!!!???!!!
        // TODO Is this used
        for (Map.Entry<AlarmType, Alarm> entry : alarms.entrySet()) {
            return getMessage(entry.getValue().getAlarmType());
        }

        return getMessage(AlarmType.GENERAL);
    }

    /**
<<<<<<< HEAD
     * Gets a ZWaveTransaction with the ALARM_GET_SUPPORTED command
=======
     * Gets a SerialMessage with the NOTIFICATION_SUPPORTED_GET command
>>>>>>> 26838a73
     *
     * @return the serial message, or null if the supported command is not supported.
     */
    public ZWaveTransaction getSupportedMessage() {
        if (getVersion() == 1) {
            logger.debug("NODE {}: NOTIFICATION_SUPPORTED_GET not supported for V1", getNode().getNodeId());
            return null;
        }

        logger.debug("NODE {}: Creating new message for command NOTIFICATION_SUPPORTED_GET", getNode().getNodeId());

<<<<<<< HEAD
        SerialMessage serialMessage = new ZWaveSendDataMessageBuilder()
                .withCommandClass(getCommandClass(), ALARM_SUPPORTED_GET).withNodeId(getNode().getNodeId()).build();

        return new ZWaveTransactionBuilder(serialMessage)
                .withExpectedResponseClass(SerialMessageClass.ApplicationCommandHandler)
                .withExpectedResponseCommandClass(getCommandClass(), ALARM_SUPPORTED_REPORT)
                .withPriority(TransactionPriority.Get).build();
=======
        SerialMessage result = new SerialMessage(getNode().getNodeId(), SerialMessageClass.SendData,
                SerialMessageType.Request, SerialMessageClass.ApplicationCommandHandler, SerialMessagePriority.High);
        byte[] newPayload = { (byte) getNode().getNodeId(), 2, (byte) getCommandClass().getKey(),
                (byte) NOTIFICATION_SUPPORTED_GET };
        result.setMessagePayload(newPayload);
        return result;
>>>>>>> 26838a73
    }

    /**
     * Gets a SerialMessage with the EVENT_SUPPORTED_GET command
     *
     * @return the serial message, or null if the supported command is not supported.
     */
<<<<<<< HEAD
    public ZWaveTransaction getSupportedEventMessage(int index) {
        if (getVersion() < 2) {
            logger.debug("NODE {}: ALARM_EVENTSUPPORTED_GET not supported for V1-2", getNode().getNodeId());
=======
    public SerialMessage getSupportedEventMessage(int index) {
        if (getVersion() == 1) {
            logger.debug("NODE {}: EVENT_SUPPORTED_GET not supported for V1-2", getNode().getNodeId());
>>>>>>> 26838a73
            return null;
        }

        logger.debug("NODE {}: Creating new message for command EVENT_SUPPORTED_GET", getNode().getNodeId());

<<<<<<< HEAD
       SerialMessage serialMessage = new ZWaveSendDataMessageBuilder()
                .withCommandClass(getCommandClass(), ALARM_EVENTSUPPORTED_GET).withNodeId(getNode().getNodeId())
                .withPayload(new byte[] { (byte) index }).build();
=======
        SerialMessage result = new SerialMessage(getNode().getNodeId(), SerialMessageClass.SendData,
                SerialMessageType.Request, SerialMessageClass.ApplicationCommandHandler, SerialMessagePriority.High);
        byte[] newPayload = { (byte) getNode().getNodeId(), 3, (byte) getCommandClass().getKey(),
                (byte) EVENT_SUPPORTED_GET, (byte) index };
        result.setMessagePayload(newPayload);
>>>>>>> 26838a73

        return new ZWaveTransactionBuilder(serialMessage)
                .withExpectedResponseClass(SerialMessageClass.ApplicationCommandHandler)
                .withExpectedResponseCommandClass(getCommandClass(), ALARM_EVENTSUPPORTED_REPORT)
                .withPriority(TransactionPriority.Get).build();
    }

    /**
     * Gets a SerialMessage with the NOTIFICATION_GET command
     *
     * @return the serial message
     */
    public ZWaveTransaction getMessage(AlarmType alarmType) {
        if (isGetSupported == false) {
            logger.debug("NODE {}: Node doesn't support get requests", getNode().getNodeId());
            return null;
        }

        logger.debug("NODE {}: Creating new message for application command NOTIFICATION_GET V{}",
                getNode().getNodeId(), getVersion());

        ByteArrayOutputStream outputData = new ByteArrayOutputStream();
        switch (getVersion()) {
            case 1:
            default:
<<<<<<< HEAD
                outputData.write(alarmType.getKey());
                break;
            case 2:
                outputData.write(0);
                outputData.write(alarmType.getKey());
                break;
            case 3:
                outputData.write(0);
                outputData.write(alarmType.getKey());
                outputData.write(1);
=======
                newPayload = new byte[] { (byte) getNode().getNodeId(), 3, (byte) getCommandClass().getKey(),
                        (byte) NOTIFICATION_GET, (byte) alarmType.getKey() };
                result.setMessagePayload(newPayload);
                break;
            case 2:
                newPayload = new byte[] { (byte) getNode().getNodeId(), 4, (byte) getCommandClass().getKey(),
                        (byte) NOTIFICATION_GET, 0, (byte) alarmType.getKey() };
                break;
            case 3:
                newPayload = new byte[] { (byte) getNode().getNodeId(), 5, (byte) getCommandClass().getKey(),
                        (byte) NOTIFICATION_GET, 0, (byte) alarmType.getKey(), 1 };
>>>>>>> 26838a73
                break;
        }

        SerialMessage serialMessage = new ZWaveSendDataMessageBuilder().withCommandClass(getCommandClass(), ALARM_GET)
                .withNodeId(getNode().getNodeId()).withPayload(outputData.toByteArray()).build();

        return new ZWaveTransactionBuilder(serialMessage)
                .withExpectedResponseClass(SerialMessageClass.ApplicationCommandHandler)
                .withExpectedResponseCommandClass(getCommandClass(), ALARM_REPORT).withPriority(TransactionPriority.Get)
                .build();
    }

    @Override
    public Collection<SerialMessage> initialize(boolean refresh) {
        ArrayList<SerialMessage> result = new ArrayList<SerialMessage>();

        if (refresh == true) {
            supportedInitialised = false;
            eventsSupportedInitialised = false;
        }

        // First get a list of all the notifications supported
        if (getVersion() > 1 && supportedInitialised == false) {
            result.add(getSupportedMessage());
        }

        // Once we have all the notifications, get a list of all the events
        if (getVersion() > 2 && eventsSupportedInitialised == false) {
            for (Entry<AlarmType, Alarm> alarmEntry : alarms.entrySet()) {
                if (alarmEntry.getValue().getReportedEvents().isEmpty()) {
                    result.add(getSupportedEventMessage(alarmEntry.getKey().key));
                }
            }
        }

        return result;
    }

    @Override
    public Collection<SerialMessage> getDynamicValues(boolean refresh) {
        ArrayList<SerialMessage> result = new ArrayList<SerialMessage>();

        for (Map.Entry<AlarmType, Alarm> entry : alarms.entrySet()) {
            if (refresh == true || entry.getValue().getInitialised() == false) {
                result.add(getMessage(entry.getValue().getAlarmType()));
            }
        }

        return result;
    }

    @Override
    public boolean setOptions(Map<String, String> options) {
        // TODO: False logic!
        if ("false".equals(options.get("getSupported"))) {
            isGetSupported = false;
        }

        return true;
    }

    /**
     * Z-Wave AlarmType enumeration. The alarm type indicates the type of alarm that is reported.
     */
    @XStreamAlias("alarmType")
    public enum AlarmType {
        GENERAL(0),
        SMOKE(1),
        CARBON_MONOXIDE(2),
        CARBON_DIOXIDE(3),
        HEAT(4),
        FLOOD(5),
        ACCESS_CONTROL(6),
        BURGLAR(7),
        POWER_MANAGEMENT(8),
        SYSTEM(9),
        EMERGENCY(10),
        CLOCK(11),
        APPLIANCE(12),
        HOME_HEALTH(13);

        /**
         * A mapping between the integer code and its corresponding Alarm type to facilitate lookup by code.
         */
        private static Map<Integer, AlarmType> codeToAlarmTypeMapping;

        private int key;

        private AlarmType(int key) {
            this.key = key;
        }

        private static void initMapping() {
            codeToAlarmTypeMapping = new HashMap<Integer, AlarmType>();
            for (AlarmType s : values()) {
                codeToAlarmTypeMapping.put(s.key, s);
            }
        }

        /**
         * Lookup function based on the alarm type code.
         * Returns null if the code does not exist.
         *
         * @param i the code to lookup
         * @return enumeration value of the alarm type.
         */
        public static AlarmType getAlarmType(int i) {
            if (codeToAlarmTypeMapping == null) {
                initMapping();
            }

            return codeToAlarmTypeMapping.get(i);
        }

        /**
         * @return the key
         */
        public int getKey() {
            return key;
        }
    }

    /**
     * Class to hold alarm state
     *
     */
    @XStreamAlias("alarmState")
    private class Alarm {
        AlarmType alarmType;

        @XStreamOmitField
        boolean initialised = false;

        List<Integer> reportedEvents = new ArrayList<>();

        public Alarm(AlarmType type) {
            alarmType = type;
        }

        public AlarmType getAlarmType() {
            return alarmType;
        }

        public void setInitialised() {
            initialised = true;
        }

        public boolean getInitialised() {
            return initialised;
        }

        public List<Integer> getReportedEvents() {
            return reportedEvents;
        }
    }

    /**
     * Z-Wave Alarm Event class. Indicates that an alarm value changed.
     */
    public class ZWaveAlarmValueEvent extends ZWaveCommandClassValueEvent {

        private ReportType eventType;
        private AlarmType alarmType;
        private int alarmEvent;
        private int alarmStatus;

        /**
         * Constructor. Creates a instance of the ZWaveAlarmValueEvent class.
         *
         * @param nodeId the nodeId of the event
         * @param endpoint the endpoint of the event.
         * @param eventType
         * @param alarmType the alarm type that triggered the event;
         * @param value the value for the event.
         */
        public ZWaveAlarmValueEvent(int nodeId, int endpoint, ReportType eventType, AlarmType alarmType, int alarmEvent,
                int alarmStatus, Object value) {
            super(nodeId, endpoint, CommandClass.ALARM, value);
            this.eventType = eventType;
            this.alarmType = alarmType;
            this.alarmEvent = alarmEvent;
            this.alarmStatus = alarmStatus;
        }

        /**
         * Gets the type of report (ALARM or NOTIFICATION)
         */
        public ReportType getReportType() {
            return eventType;
        }

        /**
         * Gets the alarm type for this alarm value event.
         */
        public AlarmType getAlarmType() {
            return alarmType;
        }

        /**
         * Gets the alarm event for this event
         */
        public int getAlarmEvent() {
            return alarmEvent;
        }

        /**
         * Gets the alarm status for this event
         */
        public int getAlarmStatus() {
            return alarmStatus;
        }

        @Override
        public Integer getValue() {
            return (Integer) super.getValue();
        }
    }
<<<<<<< HEAD

    @Override
    public Collection<ZWaveTransaction> initialize(boolean refresh) {
        ArrayList<ZWaveTransaction> result = new ArrayList<ZWaveTransaction>();

        if (refresh == true) {
            supportedInitialised = false;
            eventsSupportedInitialised = false;
        }

        if (getVersion() > 1 && supportedInitialised == false) {
            result.add(getSupportedMessage());
        }

        if (getVersion() > 2 && eventsSupportedInitialised == false) {
            for (Entry<AlarmType, Alarm> alarmEntry : alarms.entrySet()) {
                if (alarmEntry.getValue().getReportedEvents().isEmpty()) {
                    result.add(getSupportedEventMessage(alarmEntry.getKey().key));
                }
            }
        }

        return result;
    }

    @Override
    public Collection<ZWaveTransaction> getDynamicValues(boolean refresh) {
        ArrayList<ZWaveTransaction> result = new ArrayList<ZWaveTransaction>();

        for (Map.Entry<AlarmType, Alarm> entry : alarms.entrySet()) {
            if (refresh == true || entry.getValue().getInitialised() == false) {
                result.add(getMessage(entry.getValue().getAlarmType()));
            }
        }

        return result;
    }

    @Override
    public boolean setOptions(Map<String, String> options) {
        // TODO: False logic!
        if ("false".equals(options.get("getSupported"))) {
            isGetSupported = false;
        }

        return true;
    }
=======
>>>>>>> 26838a73
}<|MERGE_RESOLUTION|>--- conflicted
+++ resolved
@@ -305,11 +305,7 @@
     }
 
     /**
-<<<<<<< HEAD
-     * Gets a ZWaveTransaction with the ALARM_GET_SUPPORTED command
-=======
      * Gets a SerialMessage with the NOTIFICATION_SUPPORTED_GET command
->>>>>>> 26838a73
      *
      * @return the serial message, or null if the supported command is not supported.
      */
@@ -321,22 +317,14 @@
 
         logger.debug("NODE {}: Creating new message for command NOTIFICATION_SUPPORTED_GET", getNode().getNodeId());
 
-<<<<<<< HEAD
         SerialMessage serialMessage = new ZWaveSendDataMessageBuilder()
-                .withCommandClass(getCommandClass(), ALARM_SUPPORTED_GET).withNodeId(getNode().getNodeId()).build();
+                .withCommandClass(getCommandClass(), NOTIFICATION_SUPPORTED_GET).withNodeId(getNode().getNodeId())
+                .build();
 
         return new ZWaveTransactionBuilder(serialMessage)
                 .withExpectedResponseClass(SerialMessageClass.ApplicationCommandHandler)
-                .withExpectedResponseCommandClass(getCommandClass(), ALARM_SUPPORTED_REPORT)
+                .withExpectedResponseCommandClass(getCommandClass(), NOTIFICATION_SUPPORTED_REPORT)
                 .withPriority(TransactionPriority.Get).build();
-=======
-        SerialMessage result = new SerialMessage(getNode().getNodeId(), SerialMessageClass.SendData,
-                SerialMessageType.Request, SerialMessageClass.ApplicationCommandHandler, SerialMessagePriority.High);
-        byte[] newPayload = { (byte) getNode().getNodeId(), 2, (byte) getCommandClass().getKey(),
-                (byte) NOTIFICATION_SUPPORTED_GET };
-        result.setMessagePayload(newPayload);
-        return result;
->>>>>>> 26838a73
     }
 
     /**
@@ -344,35 +332,21 @@
      *
      * @return the serial message, or null if the supported command is not supported.
      */
-<<<<<<< HEAD
     public ZWaveTransaction getSupportedEventMessage(int index) {
         if (getVersion() < 2) {
-            logger.debug("NODE {}: ALARM_EVENTSUPPORTED_GET not supported for V1-2", getNode().getNodeId());
-=======
-    public SerialMessage getSupportedEventMessage(int index) {
-        if (getVersion() == 1) {
             logger.debug("NODE {}: EVENT_SUPPORTED_GET not supported for V1-2", getNode().getNodeId());
->>>>>>> 26838a73
             return null;
         }
 
         logger.debug("NODE {}: Creating new message for command EVENT_SUPPORTED_GET", getNode().getNodeId());
 
-<<<<<<< HEAD
-       SerialMessage serialMessage = new ZWaveSendDataMessageBuilder()
-                .withCommandClass(getCommandClass(), ALARM_EVENTSUPPORTED_GET).withNodeId(getNode().getNodeId())
+        SerialMessage serialMessage = new ZWaveSendDataMessageBuilder()
+                .withCommandClass(getCommandClass(), EVENT_SUPPORTED_GET).withNodeId(getNode().getNodeId())
                 .withPayload(new byte[] { (byte) index }).build();
-=======
-        SerialMessage result = new SerialMessage(getNode().getNodeId(), SerialMessageClass.SendData,
-                SerialMessageType.Request, SerialMessageClass.ApplicationCommandHandler, SerialMessagePriority.High);
-        byte[] newPayload = { (byte) getNode().getNodeId(), 3, (byte) getCommandClass().getKey(),
-                (byte) EVENT_SUPPORTED_GET, (byte) index };
-        result.setMessagePayload(newPayload);
->>>>>>> 26838a73
 
         return new ZWaveTransactionBuilder(serialMessage)
                 .withExpectedResponseClass(SerialMessageClass.ApplicationCommandHandler)
-                .withExpectedResponseCommandClass(getCommandClass(), ALARM_EVENTSUPPORTED_REPORT)
+                .withExpectedResponseCommandClass(getCommandClass(), EVENT_SUPPORTED_REPORT)
                 .withPriority(TransactionPriority.Get).build();
     }
 
@@ -394,7 +368,6 @@
         switch (getVersion()) {
             case 1:
             default:
-<<<<<<< HEAD
                 outputData.write(alarmType.getKey());
                 break;
             case 2:
@@ -405,46 +378,32 @@
                 outputData.write(0);
                 outputData.write(alarmType.getKey());
                 outputData.write(1);
-=======
-                newPayload = new byte[] { (byte) getNode().getNodeId(), 3, (byte) getCommandClass().getKey(),
-                        (byte) NOTIFICATION_GET, (byte) alarmType.getKey() };
-                result.setMessagePayload(newPayload);
-                break;
-            case 2:
-                newPayload = new byte[] { (byte) getNode().getNodeId(), 4, (byte) getCommandClass().getKey(),
-                        (byte) NOTIFICATION_GET, 0, (byte) alarmType.getKey() };
-                break;
-            case 3:
-                newPayload = new byte[] { (byte) getNode().getNodeId(), 5, (byte) getCommandClass().getKey(),
-                        (byte) NOTIFICATION_GET, 0, (byte) alarmType.getKey(), 1 };
->>>>>>> 26838a73
-                break;
-        }
-
-        SerialMessage serialMessage = new ZWaveSendDataMessageBuilder().withCommandClass(getCommandClass(), ALARM_GET)
-                .withNodeId(getNode().getNodeId()).withPayload(outputData.toByteArray()).build();
+                break;
+        }
+
+        SerialMessage serialMessage = new ZWaveSendDataMessageBuilder()
+                .withCommandClass(getCommandClass(), NOTIFICATION_GET).withNodeId(getNode().getNodeId())
+                .withPayload(outputData.toByteArray()).build();
 
         return new ZWaveTransactionBuilder(serialMessage)
                 .withExpectedResponseClass(SerialMessageClass.ApplicationCommandHandler)
-                .withExpectedResponseCommandClass(getCommandClass(), ALARM_REPORT).withPriority(TransactionPriority.Get)
-                .build();
+                .withExpectedResponseCommandClass(getCommandClass(), NOTIFICATION_REPORT)
+                .withPriority(TransactionPriority.Get).build();
     }
 
     @Override
-    public Collection<SerialMessage> initialize(boolean refresh) {
-        ArrayList<SerialMessage> result = new ArrayList<SerialMessage>();
+    public Collection<ZWaveTransaction> initialize(boolean refresh) {
+        ArrayList<ZWaveTransaction> result = new ArrayList<ZWaveTransaction>();
 
         if (refresh == true) {
             supportedInitialised = false;
             eventsSupportedInitialised = false;
         }
 
-        // First get a list of all the notifications supported
         if (getVersion() > 1 && supportedInitialised == false) {
             result.add(getSupportedMessage());
         }
 
-        // Once we have all the notifications, get a list of all the events
         if (getVersion() > 2 && eventsSupportedInitialised == false) {
             for (Entry<AlarmType, Alarm> alarmEntry : alarms.entrySet()) {
                 if (alarmEntry.getValue().getReportedEvents().isEmpty()) {
@@ -457,8 +416,8 @@
     }
 
     @Override
-    public Collection<SerialMessage> getDynamicValues(boolean refresh) {
-        ArrayList<SerialMessage> result = new ArrayList<SerialMessage>();
+    public Collection<ZWaveTransaction> getDynamicValues(boolean refresh) {
+        ArrayList<ZWaveTransaction> result = new ArrayList<ZWaveTransaction>();
 
         for (Map.Entry<AlarmType, Alarm> entry : alarms.entrySet()) {
             if (refresh == true || entry.getValue().getInitialised() == false) {
@@ -467,16 +426,6 @@
         }
 
         return result;
-    }
-
-    @Override
-    public boolean setOptions(Map<String, String> options) {
-        // TODO: False logic!
-        if ("false".equals(options.get("getSupported"))) {
-            isGetSupported = false;
-        }
-
-        return true;
     }
 
     /**
@@ -635,54 +584,4 @@
             return (Integer) super.getValue();
         }
     }
-<<<<<<< HEAD
-
-    @Override
-    public Collection<ZWaveTransaction> initialize(boolean refresh) {
-        ArrayList<ZWaveTransaction> result = new ArrayList<ZWaveTransaction>();
-
-        if (refresh == true) {
-            supportedInitialised = false;
-            eventsSupportedInitialised = false;
-        }
-
-        if (getVersion() > 1 && supportedInitialised == false) {
-            result.add(getSupportedMessage());
-        }
-
-        if (getVersion() > 2 && eventsSupportedInitialised == false) {
-            for (Entry<AlarmType, Alarm> alarmEntry : alarms.entrySet()) {
-                if (alarmEntry.getValue().getReportedEvents().isEmpty()) {
-                    result.add(getSupportedEventMessage(alarmEntry.getKey().key));
-                }
-            }
-        }
-
-        return result;
-    }
-
-    @Override
-    public Collection<ZWaveTransaction> getDynamicValues(boolean refresh) {
-        ArrayList<ZWaveTransaction> result = new ArrayList<ZWaveTransaction>();
-
-        for (Map.Entry<AlarmType, Alarm> entry : alarms.entrySet()) {
-            if (refresh == true || entry.getValue().getInitialised() == false) {
-                result.add(getMessage(entry.getValue().getAlarmType()));
-            }
-        }
-
-        return result;
-    }
-
-    @Override
-    public boolean setOptions(Map<String, String> options) {
-        // TODO: False logic!
-        if ("false".equals(options.get("getSupported"))) {
-            isGetSupported = false;
-        }
-
-        return true;
-    }
-=======
->>>>>>> 26838a73
 }