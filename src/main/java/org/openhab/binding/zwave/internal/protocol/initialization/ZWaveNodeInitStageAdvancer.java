--- conflicted
+++ resolved
@@ -478,12 +478,8 @@
                     }
 
                     if (doSecureInclusion == false) {
-<<<<<<< HEAD
-                        logger.debug("NODE {}: Secure inclusion skipped.", node.getNodeId());
-=======
                         // Remove the security command class
                         node.removeCommandClass(CommandClass.SECURITY);
->>>>>>> e2d4e27c
                         break;
                     }
 
