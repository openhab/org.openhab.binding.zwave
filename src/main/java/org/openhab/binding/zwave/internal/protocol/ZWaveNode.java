/**
 * Copyright (c) 2014-2016 by the respective copyright holders.
 *
 * All rights reserved. This program and the accompanying materials
 * are made available under the terms of the Eclipse Public License v1.0
 * which accompanies this distribution, and is available at
 * http://www.eclipse.org/legal/epl-v10.html
 */
package org.openhab.binding.zwave.internal.protocol;

import java.util.ArrayList;
import java.util.Calendar;
import java.util.Collection;
import java.util.Collections;
import java.util.Date;
import java.util.HashMap;
import java.util.HashSet;
import java.util.List;
import java.util.Map;
import java.util.Set;

import org.openhab.binding.zwave.internal.HexToIntegerConverter;
import org.openhab.binding.zwave.internal.protocol.SerialMessage.SerialMessageClass;
import org.openhab.binding.zwave.internal.protocol.ZWaveDeviceClass.Basic;
import org.openhab.binding.zwave.internal.protocol.ZWaveDeviceClass.Generic;
import org.openhab.binding.zwave.internal.protocol.ZWaveDeviceClass.Specific;
import org.openhab.binding.zwave.internal.protocol.commandclass.ZWaveAssociationCommandClass;
import org.openhab.binding.zwave.internal.protocol.commandclass.ZWaveCommandClass;
import org.openhab.binding.zwave.internal.protocol.commandclass.ZWaveCommandClass.CommandClass;
import org.openhab.binding.zwave.internal.protocol.commandclass.ZWaveMultiAssociationCommandClass;
import org.openhab.binding.zwave.internal.protocol.commandclass.ZWaveMultiInstanceCommandClass;
import org.openhab.binding.zwave.internal.protocol.commandclass.ZWaveSecurityCommandClass;
import org.openhab.binding.zwave.internal.protocol.commandclass.ZWaveVersionCommandClass;
import org.openhab.binding.zwave.internal.protocol.commandclass.ZWaveWakeUpCommandClass;
import org.openhab.binding.zwave.internal.protocol.event.ZWaveEvent;
import org.openhab.binding.zwave.internal.protocol.event.ZWaveNodeStatusEvent;
import org.openhab.binding.zwave.internal.protocol.initialization.ZWaveNodeInitStage;
import org.openhab.binding.zwave.internal.protocol.initialization.ZWaveNodeInitStageAdvancer;
import org.slf4j.Logger;
import org.slf4j.LoggerFactory;

import com.thoughtworks.xstream.annotations.XStreamAlias;
import com.thoughtworks.xstream.annotations.XStreamConverter;
import com.thoughtworks.xstream.annotations.XStreamOmitField;

/**
 * Z-Wave node class. Represents a node in the Z-Wave network.
 *
 * @author Chris Jackson
 * @author Brian Crosby
 */
@XStreamAlias("node")
public class ZWaveNode {

    @XStreamOmitField
    private static final Logger logger = LoggerFactory.getLogger(ZWaveNode.class);

    private final ZWaveDeviceClass deviceClass;
    @XStreamOmitField
    private ZWaveController controller;
    @XStreamOmitField
    private ZWaveNodeInitStageAdvancer nodeInitStageAdvancer;
    @XStreamOmitField
    private ZWaveNodeState nodeState;

    @XStreamConverter(HexToIntegerConverter.class)
    private int homeId = Integer.MAX_VALUE;
    private int nodeId = Integer.MAX_VALUE;
    private int version = Integer.MAX_VALUE;

    @XStreamConverter(HexToIntegerConverter.class)
    private int manufacturer = Integer.MAX_VALUE;
    @XStreamConverter(HexToIntegerConverter.class)
    private int deviceId = Integer.MAX_VALUE;
    @XStreamConverter(HexToIntegerConverter.class)
    private int deviceType = Integer.MAX_VALUE;

    private String deviceFactoryId;
    private String deviceSerialId;

    private boolean listening; // i.e. sleeping
    private boolean frequentlyListening;
    private boolean routing;
    @SuppressWarnings("unused")
    private boolean security;
    private boolean beaming;
    @SuppressWarnings("unused")
    private int maxBaudRate;

    // Keep the NIF - just used for information and debug in the XML
    @SuppressWarnings("unused")
    private List<CommandClass> nodeInformationFrame = null;

    private Map<CommandClass, ZWaveCommandClass> supportedCommandClasses = new HashMap<CommandClass, ZWaveCommandClass>();
    private final Set<CommandClass> securedCommandClasses = new HashSet<CommandClass>();

    // Stores the list of association groups
    private Map<Integer, ZWaveAssociationGroup> associationGroups = new HashMap<Integer, ZWaveAssociationGroup>();

    private List<Integer> nodeNeighbors = new ArrayList<Integer>();
    private Date lastSent = null;
    private Date lastReceived = null;

    @XStreamOmitField
    private boolean applicationUpdateReceived = false;

    @XStreamOmitField
    private int resendCount = 0;

    @XStreamOmitField
    private int receiveCount = 0;
    @XStreamOmitField
    private int sendCount = 0;
    @XStreamOmitField
    private int deadCount = 0;
    @XStreamOmitField
    private Date deadTime;
    @XStreamOmitField
    private int retryCount = 0;

    /**
     * Constructor. Creates a new instance of the ZWaveNode class.
     *
     * @param homeId the home ID to use.
     * @param nodeId the node ID to use.
     * @param controller the wave controller instance
     */
    public ZWaveNode(int homeId, int nodeId, ZWaveController controller) {
        nodeState = ZWaveNodeState.ALIVE; // TODO: ??? INITIALIZING;
        this.homeId = homeId;
        this.nodeId = nodeId;
        this.controller = controller;
        this.nodeInitStageAdvancer = new ZWaveNodeInitStageAdvancer(this, controller);
        this.deviceClass = new ZWaveDeviceClass(Basic.NOT_KNOWN, Generic.NOT_KNOWN, Specific.NOT_USED);
    }

    /**
     * Configures the node after it's been restored from file.
     * NOTE: XStream doesn't run any default constructor. So, any initialisation
     * made in a constructor, or statically, won't be performed!!!
     * Set defaults here if it's important!!!
     *
     * @param controller the wave controller instance
     */
    public void setRestoredFromConfigfile(ZWaveController controller) {
        nodeState = ZWaveNodeState.ALIVE; // TODO: ??? INITIALIZING;

        this.controller = controller;

        // Create the initialisation advancer and tell it we've loaded from file
        nodeInitStageAdvancer = new ZWaveNodeInitStageAdvancer(this, controller);
        nodeInitStageAdvancer.setRestoredFromConfigfile();
        nodeInitStageAdvancer.startInitialisation(ZWaveNodeInitStage.EMPTYNODE);
    }

    /**
     * Gets the node ID.
     *
     * @return the node id
     */
    public int getNodeId() {
        return nodeId;
    }

    /**
     * Gets whether the node is listening.
     *
     * @return boolean indicating whether the node is listening or not.
     */
    public boolean isListening() {
        return listening;
    }

    /**
     * Sets whether the node is listening.
     *
     * @param listening
     */
    public void setListening(boolean listening) {
        this.listening = listening;
    }

    /**
     * Gets whether the node is frequently listening.
     * Frequently listening is responding to a beam signal. Apart from
     * increased latency, nothing else is noticeable from the serial api
     * side.
     *
     * @return boolean indicating whether the node is frequently
     *         listening or not.
     */
    public boolean isFrequentlyListening() {
        return frequentlyListening;
    }

    /**
     * Sets whether the node is frequently listening.
     * Frequently listening is responding to a beam signal. Apart from
     * increased latency, nothing else is noticeable from the serial api
     * side.
     *
     * @param frequentlyListening indicating whether the node is frequently
     *            listening or not.
     */
    public void setFrequentlyListening(boolean frequentlyListening) {
        this.frequentlyListening = frequentlyListening;
    }

    /**
     * Gets whether the node is dead.
     *
     * @return
     */
    public boolean isDead() {
        if (nodeState == ZWaveNodeState.DEAD || nodeState == ZWaveNodeState.FAILED) {
            return true;
        } else {
            return false;
        }
    }

    /**
     * Set the node state and alert the listeners that the state has changed
     *
     * @param state the new {@link ZWaveNodeState}
     */
    public void setNodeState(ZWaveNodeState state) {
        // Make sure we only handle real state changes
        if (state == nodeState) {
            return;
        }

        switch (state) {
            case ALIVE:
                logger.debug("NODE {}: Node is ALIVE. Init stage is {}.", nodeId, getNodeInitStage().toString());

                // Reset the resend counter
                resendCount = 0;
                break;

            case DEAD:
                // If the node is failed, then we don't allow transitions to DEAD
                // The only valid state change from FAILED is to ALIVE
                if (nodeState == ZWaveNodeState.FAILED) {
                    return;
                }
            case FAILED:
                deadCount++;
                deadTime = Calendar.getInstance().getTime();
                logger.debug("NODE {}: Node is DEAD.", nodeId);
                break;
            case INITIALIZING:
                break;
        }

        ZWaveEvent zEvent = new ZWaveNodeStatusEvent(this.getNodeId(), state);
        controller.notifyEventListeners(zEvent);

        nodeState = state;
    }

    /**
     * Gets the home ID
     *
     * @return the homeId
     */
    public Integer getHomeId() {
        return homeId;
    }

    /**
     * Gets the manufacturer of the node.
     *
     * @return the manufacturer. If not set Integer.MAX_VALUE is returned.
     */
    public int getManufacturer() {
        return manufacturer;
    }

    /**
     * Sets the manufacturer of the node.
     *
     * @param tempMan the manufacturer to set
     */
    public void setManufacturer(int manufacturer) {
        this.manufacturer = manufacturer;
    }

    /**
     * Gets the device id of the node.
     *
     * @return the deviceId. If not set Integer.MAX_VALUE is returned.
     */
    public int getDeviceId() {
        return deviceId;
    }

    /**
     * Sets the device id of the node.
     *
     * @param deviceId the device to set
     */
    public void setDeviceId(int deviceId) {
        this.deviceId = deviceId;
    }

    /**
     * Gets the device type of the node.
     *
     * @return the deviceType. If not set Integer.MAX_VALUE is returned.
     */
    public int getDeviceType() {
        return deviceType;
    }

    /**
     * Sets the device type of the node.
     *
     * @param deviceType the deviceType to set
     */
    public void setDeviceType(int deviceType) {
        this.deviceType = deviceType;
    }

    /**
     * Get the date/time the node was last updated (ie a frame was received from it).
     *
     * @return the lastUpdated time
     */
    public Date getLastReceived() {
        return lastReceived;
    }

    /**
     * Get the date/time we last sent a frame to the node.
     *
     * @return the lastSent
     */
    public Date getLastSent() {
        return lastSent;
    }

    /**
     * Gets the node state.
     *
     * @return the nodeState
     */
    public ZWaveNodeState getNodeState() {
        return nodeState;
    }

    /**
     * Gets the node stage.
     *
     * @return the nodeStage
     */
    public ZWaveNodeInitStage getNodeInitStage() {
        return nodeInitStageAdvancer.getCurrentStage();
    }

    /**
     * Gets the initialization state
     *
     * @return true if initialization has been completed
     */
    public boolean isInitializationComplete() {
        return nodeInitStageAdvancer.isInitializationComplete();
    }

    /**
     * Sets the node stage.
     *
     * @param nodeStage the nodeStage to set
     */
    public void setNodeStage(ZWaveNodeInitStage nodeStage) {
        nodeInitStageAdvancer.startInitialisation(nodeStage);
    }

    /**
     * Gets the node version
     *
     * @return the version
     */
    public int getVersion() {
        return version;
    }

    /**
     * Sets the node version.
     *
     * @param version the version to set
     */
    public void setVersion(int version) {
        this.version = version;
    }

    /**
     * Gets the node application firmware version
     *
     * @return the version
     */
    public String getApplicationVersion() {
        ZWaveVersionCommandClass versionCmdClass = (ZWaveVersionCommandClass) this
                .getCommandClass(CommandClass.VERSION);
        if (versionCmdClass == null) {
            return "0.0";
        }

        String appVersion = versionCmdClass.getApplicationVersion();
        if (appVersion == null) {
            logger.trace("NODE {}: App version requested but version is unknown", this.getNodeId());
            return "0.0";
        }

        return appVersion;
    }

    /**
     * Gets whether the node is routing messages.
     *
     * @return the routing
     */
    public boolean isRouting() {
        return routing;
    }

    /**
     * Sets whether the node is routing messages.
     *
     * @param routing the routing to set
     */
    public void setRouting(boolean routing) {
        this.routing = routing;
    }

    /**
     * Gets the time stamp the node was last queried.
     *
     * @return the queryStageTimeStamp
     */
    public Date getQueryStageTimeStamp() {
        return nodeInitStageAdvancer.getQueryStageTimeStamp();
    }

    /**
     * Increments the resend counter.
     * On three increments the node stage is set to DEAD and no
     * more messages will be sent.
     * This is only used for SendData messages.
     */
    public void incrementResendCount() {
        if (++resendCount >= 3) {
            setNodeState(ZWaveNodeState.DEAD);
        }
        retryCount++;
    }

    /**
     * Resets the resend counter and possibly resets the node stage to DONE when previous initialization was complete.
     * Note that if the node is DEAD, then the nodeStage stays DEAD
     */
    public void resetResendCount() {
        resendCount = 0;
        if (nodeInitStageAdvancer.isInitializationComplete() == true && isDead() == false) {
            logger.debug("NODE {}: resetResendCount initComplete={} isDead={}", nodeId,
                    nodeInitStageAdvancer.isInitializationComplete(), isDead());
            // nodeInitStageAdvancer.startInitialisation(ZWaveNodeInitStage.DONE);
        }
    }

    /**
     * Returns the device class of the node.
     *
     * @return the deviceClass
     */
    public ZWaveDeviceClass getDeviceClass() {
        return deviceClass;
    }

    /**
     * Returns the Command classes this node implements.
     *
     * @return the command classes.
     */
    public Collection<ZWaveCommandClass> getCommandClasses() {
        return supportedCommandClasses.values();
    }

    /**
     * Returns a commandClass object this node implements.
     * Returns null if command class is not supported by this node.
     *
     * @param commandClass The command class to get.
     * @return the command class.
     */
    public ZWaveCommandClass getCommandClass(CommandClass commandClass) {
        return supportedCommandClasses.get(commandClass);
    }

    /**
     * Returns whether a node supports this command class.
     *
     * @param commandClass the command class to check
     * @return true if the command class is supported, false otherwise.
     */
    public boolean supportsCommandClass(CommandClass commandClass) {
        return supportedCommandClasses.containsKey(commandClass);
    }

    /**
     * Adds a command class to the list of supported command classes by this node.
     * Does nothing if command class is already added.
     *
     * @param commandClass the command class instance to add.
     */
    public void addCommandClass(ZWaveCommandClass commandClass) {
        CommandClass key = commandClass.getCommandClass();

        if (!supportedCommandClasses.containsKey(key)) {
            logger.debug("NODE {}: Adding command class {} to the list of supported command classes.", nodeId,
                    commandClass.getCommandClass().getLabel());
            supportedCommandClasses.put(key, commandClass);

            if (commandClass instanceof ZWaveEventListener) {
                this.controller.addEventListener((ZWaveEventListener) commandClass);
            }
        }
    }

    /**
     * Removes a command class from the node.
     * This is used to remove classes that a node may report it supports
     * but it doesn't respond to.
     *
     * @param commandClass The command class key
     */
    public void removeCommandClass(CommandClass commandClass) {
        supportedCommandClasses.remove(commandClass);
    }

    /**
     * Resolves a command class for this node. First endpoint is checked.
     * If endpoint == 0 or (endpoint != 1 and version of the multi instance
     * command == 1) then return a supported command class on the node itself.
     * If endpoint != 1 and version of the multi instance command == 2 then
     * first try command classes of endpoints. If not found the return a
     * supported command class on the node itself.
     * Returns null if a command class is not found.
     *
     * @param commandClass The command class to resolve.
     * @param endpointId the endpoint / instance to resolve this command class for.
     * @return the command class.
     */
    public ZWaveCommandClass resolveCommandClass(CommandClass commandClass, int endpointId) {
        if (commandClass == null) {
            return null;
        }

        if (endpointId == 0) {
            return getCommandClass(commandClass);
        }

        ZWaveMultiInstanceCommandClass multiInstanceCommandClass = (ZWaveMultiInstanceCommandClass) supportedCommandClasses
                .get(CommandClass.MULTI_INSTANCE);
        if (multiInstanceCommandClass == null) {
            return null;
        } else if (multiInstanceCommandClass.getVersion() == 2) {
            ZWaveEndpoint endpoint = multiInstanceCommandClass.getEndpoint(endpointId);

            if (endpoint != null) {
                ZWaveCommandClass result = endpoint.getCommandClass(commandClass);
                if (result != null) {
                    return result;
                }
            }
        } else if (multiInstanceCommandClass.getVersion() == 1) {
            ZWaveCommandClass result = getCommandClass(commandClass);
            if (result != null && endpointId <= result.getInstances()) {
                return result;
            }
        } else {
            logger.warn("NODE {}: Unsupported multi instance command version: {}.", nodeId,
                    multiInstanceCommandClass.getVersion());
        }

        return null;
    }

    /**
     * Initialise the node
     */
    public void initialiseNode() {
        nodeInitStageAdvancer.startInitialisation();
    }

    public void initialiseNode(ZWaveNodeInitStage startStage) {
        nodeInitStageAdvancer.startInitialisation(startStage);
    }

    /**
     * Encapsulates a serial message for sending to a
     * multi-instance instance/ multi-channel endpoint on
     * a node.
     *
     * @param serialMessage the serial message to encapsulate
     * @param commandClass the command class used to generate the message.
     * @param endpointId the instance / endpoint to encapsulate the message for
     * @param node the destination node.
     * @return SerialMessage on success, null on failure.
     */
    // public SerialMessage encapsulate(SerialMessage serialMessage, ZWaveCommandClass commandClass, int endpointId) {
    public ZWaveTransaction encapsulate(ZWaveTransaction transaction, ZWaveCommandClass commandClass, int endpointId) {
        ZWaveMultiInstanceCommandClass multiInstanceCommandClass;

        if (transaction == null) {
            return transaction;
        }

        // No encapsulation necessary.
        if (endpointId == 0) {
            return transaction;
        }

        SerialMessage serialMessage = transaction.getSerialMessage();

        multiInstanceCommandClass = (ZWaveMultiInstanceCommandClass) getCommandClass(CommandClass.MULTI_INSTANCE);

        if (multiInstanceCommandClass == null) {
            logger.warn("NODE {}: Encapsulating message, instance / endpoint {} failed, will discard message.",
                    getNodeId(), endpointId);
            return transaction;
        }

        logger.debug("NODE {}: Encapsulating message, instance / endpoint {}", getNodeId(), endpointId);
        switch (multiInstanceCommandClass.getVersion()) {
            case 2:
                if (commandClass.getEndpoint() != null) {
                    serialMessage = multiInstanceCommandClass.getMultiChannelEncapMessage(serialMessage,
                            commandClass.getEndpoint());
                }
                break;
            case 1:
            default:
                if (commandClass.getInstances() >= endpointId) {
                    serialMessage = multiInstanceCommandClass.getMultiInstanceEncapMessage(serialMessage, endpointId);
                }
                break;
        }

        transaction.setSerialMessage(serialMessage);

        return transaction;
    }

    /**
     * Return a list with the nodes neighbors
     *
     * @return list of node IDs
     */
    public List<Integer> getNeighbors() {
        return nodeNeighbors;
    }

    /**
     * Clear the neighbor list
     */
    public void clearNeighbors() {
        nodeNeighbors.clear();
    }

    /**
     * Updates a nodes routing information
     * Generation of routes uses associations
     *
     * @param nodeId
     */
    public Set<Integer> getRoutingList() {
        logger.debug("NODE {}: Generate return routes list", nodeId);

        // Create a list of nodes this device is configured to talk to
        Set<Integer> routedNodes = new HashSet<Integer>();

        // Only update routes if this is a routing node
        if (isRouting() == false) {
            logger.debug("NODE {}: Node is not a routing node. No routes can be set.", nodeId);
            return Collections.emptySet();
        }

        // Get the number of association groups reported by this node
        int groups = associationGroups.size();
        if (groups != 0) {
            // Loop through each association group and add the node ID to the list
            for (int group = 1; group <= groups; group++) {
                if (associationGroups.get(group) == null) {
                    continue;
                }
                for (ZWaveAssociation associationNode : associationGroups.get(group).getAssociations()) {
                    routedNodes.add(associationNode.getNode());
                }
            }
        }

        // Add the wakeup destination node to the list for battery devices
        ZWaveWakeUpCommandClass wakeupCmdClass = (ZWaveWakeUpCommandClass) getCommandClass(CommandClass.WAKE_UP);
        if (wakeupCmdClass != null) {
            Integer wakeupNodeId = wakeupCmdClass.getTargetNodeId();
            routedNodes.add(wakeupNodeId);
        }

        // Are there any nodes to which we need to set routes?
        if (routedNodes.size() == 0) {
            logger.debug("NODE {}: No return routes required.", nodeId);
            return Collections.emptySet();
        }

        return routedNodes;
    }

    /**
     * Add a node ID to the neighbor list
     *
     * @param nodeId the node to add
     */
    public void addNeighbor(Integer nodeId) {
        nodeNeighbors.add(nodeId);
    }

    /**
     * Gets the number of times the node has been determined as DEAD
     *
     * @return dead count
     */
    public int getDeadCount() {
        return deadCount;
    }

    /**
     * Gets the number of times the node has been determined as DEAD
     *
     * @return dead count
     */
    public Date getDeadTime() {
        return deadTime;
    }

    /**
     * Gets the number of packets that have been resent to the node
     *
     * @return retry count
     */
    public int getRetryCount() {
        return retryCount;
    }

    /**
     * Increments the sent packet counter and records the last sent time
     * This is simply used for statistical purposes to assess the health
     * of a node.
     */
    public void incrementSendCount() {
        sendCount++;
        lastSent = Calendar.getInstance().getTime();
    }

    /**
     * Increments the received packet counter and records the last received time
     * This is simply used for statistical purposes to assess the health
     * of a node.
     */
    public void incrementReceiveCount() {
        receiveCount++;
        lastReceived = Calendar.getInstance().getTime();
    }

    /**
     * Gets the number of packets sent to the node
     *
     * @return send count
     */
    public int getSendCount() {
        return sendCount;
    }

    /**
     * Gets the applicationUpdateReceived flag.
     * This is set to indicate that we have received the required information from the device
     *
     * @return true if information received
     */
    public boolean getApplicationUpdateReceived() {
        return applicationUpdateReceived;
    }

    /**
     * Sets the applicationUpdateReceived flag.
     * This is set to indicate that we have received the required information from the device
     *
     * @param received true if received
     */
    public void setApplicationUpdateReceived(boolean received) {
        applicationUpdateReceived = received;
    }

    @Override
    public String toString() {
        return String.format("Node %d. Manufacturer %04X, Type %04X, Id %04X", nodeId, manufacturer, deviceType,
                deviceId);
    }

    /**
     * Updates the list of classes in the NIF.
     *
     * @param nif
     */
    public void updateNifClasses(List<CommandClass> nif) {
        nodeInformationFrame = nif;
    }

    public void setSecurity(boolean security) {
        this.security = security;
    }

    /**
     * Gets whether the node supports beaming
     *
     * @return true if the node supports beaming
     */
    public boolean isBeaming() {
        return beaming;
    }

    /**
     * Sets whether the node supports beaming.
     *
     * @param beaming true if beaming is supported
     */
    public void setBeaming(boolean beaming) {
        this.beaming = beaming;
    }

    public void setMaxBaud(int maxBaudRate) {
        this.maxBaudRate = maxBaudRate;
    }

    /**
     * Invoked by {@link ZWaveSecurityCommandClass} when a
     * {@link ZWaveSecurityCommandClass#SECURITY_SUPPORTED_REPORT} is received.
     *
     * @param data the class id for each class which must be encrypted in transmission
     */
    public void setSecuredClasses(byte[] data) {
        logger.debug("NODE {}:  Setting secured command classes for node with {}", this.getNodeId(),
                SerialMessage.bb2hex(data));
        boolean afterMark = false;
        securedCommandClasses.clear(); // reset the existing list
        for (final byte aByte : data) {
            // TODO: DB support extended commandClass format by checking for 0xF1 - 0xFF
            if (ZWaveSecurityCommandClass.bytesAreEqual(aByte, ZWaveSecurityCommandClass.COMMAND_CLASS_MARK)) {
                /**
                 * Marks the end of the list of supported command classes. The remaining classes are those
                 * that can be controlled by the device. These classes are created without values.
                 * Messages received cause notification events instead.
                 */
                afterMark = true;
                continue;
            }

            // Check if this is a commandClass that is already registered with the node
            final CommandClass commandClass = CommandClass.getCommandClass((aByte & 0xFF));
            if (commandClass == null) {
                // Not supported by OpenHab
                logger.error(
                        "NODE {}: setSecuredClasses requested secure "
                                + "class NOT supported by OpenHab: {}   afterMark={}",
                        this.getNodeId(), commandClass, afterMark);
            } else {
                // Sometimes security will be transmitted as a secure class, but it
                // can't be set that way since it's the one doing the encryption work So ignore that.
                if (commandClass == CommandClass.SECURITY) {
                    continue;
                } else if (afterMark) {
                    // Nothing to do, we don't track devices that control other devices
                    logger.info("NODE {}: is after mark for commandClass {}", this.getNodeId(), commandClass);
                    break;
                } else {
                    if (!this.supportsCommandClass(commandClass)) {
                        logger.info(
                                "NODE {}: Adding secured command class to supported that wasn't in original list {}",
                                this.getNodeId(), commandClass.getLabel());
                        final ZWaveCommandClass classInstance = ZWaveCommandClass.getInstance((aByte & 0xFF), this,
                                controller);
                        if (classInstance != null) {
                            addCommandClass(classInstance);
                        }
                    }
                    securedCommandClasses.add(commandClass);
                    logger.info("NODE {}: (Secured) {}", this.getNodeId(), commandClass.getLabel());
                }
            }
        }
        if (logger.isInfoEnabled()) {
            // show which classes are still insecure after the update
            final StringBuilder buf = new StringBuilder(
                    "NODE " + this.getNodeId() + ": After update, INSECURE command classes are: ");
            for (final ZWaveCommandClass zwCommandClass : this.getCommandClasses()) {
                if (!securedCommandClasses.contains(zwCommandClass.getCommandClass())) {
                    buf.append(zwCommandClass.getCommandClass() + ", ");
                }
            }
            logger.info(buf.toString().substring(0, buf.toString().length() - 1));
        }
    }

    public boolean doesMessageRequireSecurityEncapsulation(SerialMessage serialMessage) {
        boolean result = false;
        if (serialMessage.getMessageClass() != SerialMessageClass.SendData) {
            result = false;
        } else if (!supportedCommandClasses.containsKey(CommandClass.SECURITY)) {
            // Does this node support security at all?
            result = false;
        } else {
            int commandClassCode;
            try {
                commandClassCode = (byte) serialMessage.getMessagePayloadByte(2) & 0xFF;
            } catch (ZWaveSerialMessageException e) {
                logger.error("NODE {}: Exception processing message. Treating as INSECURE %s", getNodeId(),
                        e.getMessage());
                return false;
            }
            final CommandClass commandClassOfMessage = CommandClass.getCommandClass(commandClassCode);
            if (commandClassOfMessage == null) {
                // not sure how we would ever get here
                logger.warn(String.format("NODE %d: CommandClass not found for 0x%02X so treating as INSECURE %s",
                        getNodeId(), commandClassCode, serialMessage));
                result = false;
            } else if (CommandClass.SECURITY == commandClassOfMessage) {
                // CommandClass.SECURITY is a special case because only some commands get encrypted
                try {
                    final Byte messageCode = Byte.valueOf((byte) (serialMessage.getMessagePayloadByte(3) & 0xFF));
                    result = ZWaveSecurityCommandClass.doesCommandRequireSecurityEncapsulation(messageCode);
                } catch (ZWaveSerialMessageException e) {
                    logger.error("NODE {}: Exception processing message. Treating as INSECURE %s", getNodeId(),
                            e.getMessage());
                    return false;
                }
            } else if (commandClassOfMessage == CommandClass.NO_OPERATION) { // TODO: DB
                // On controller startup, PING seems to fail whenever it's encrypted, so don't
                // TODO: DB try again
                result = false;
            } else {
                result = securedCommandClasses.contains(commandClassOfMessage);
                if (!result) {
                    // Certain messages must always be sent securely per the Z-Wave spec
                    if (commandClassOfMessage == CommandClass.DOOR_LOCK
                            || commandClassOfMessage == CommandClass.USER_CODE) { // TODO: DB what else?
                        logger.warn("NODE {}: CommandClass {} is not marked as secure but should be, forcing secure",
                                getNodeId(), commandClassOfMessage);
                        result = true;
                    }
                }
            }
            if (result) {
                logger.trace("NODE {}: Message {} requires security encapsulation", getNodeId(), serialMessage);
            }
        }
        return result;
    }

    /**
     * Get an association group
     *
     * @param group
     * @return
     */
    public ZWaveAssociationGroup getAssociationGroup(int group) {
        return associationGroups.get(group);
    }

    /**
     * Set an association group
     *
     * @param group
     */
    public void setAssociationGroup(ZWaveAssociationGroup group) {
        associationGroups.put(group.getIndex(), group);
    }

    /**
     * Return a list of all association groups
     *
     * @return
     */
    public Map<Integer, ZWaveAssociationGroup> getAssociationGroups() {
        return associationGroups;
    }

    public ZWaveTransaction getAssociation(int group) {
        ZWaveMultiAssociationCommandClass multiAssociationCommandClass = (ZWaveMultiAssociationCommandClass) getCommandClass(
                CommandClass.MULTI_INSTANCE_ASSOCIATION);
        if (multiAssociationCommandClass != null) {
            return multiAssociationCommandClass.getAssociationMessage(group);
        }

        ZWaveAssociationCommandClass associationCommandClass = (ZWaveAssociationCommandClass) getCommandClass(
                CommandClass.ASSOCIATION);
        if (associationCommandClass != null) {
            return associationCommandClass.getAssociationMessage(group);
        }

        return null;
    }

<<<<<<< HEAD
    public ZWaveTransaction setAssociation(int groupId, int nodeId, int endpointId) {
=======
    /**
     * Sets an association.
     * This method chooses the appropriate association command class to use for the device
     * and the endpoint.
     *
     * The ZWave spec requires that source and destination endpoints can't be 0, therefore
     * if the device endpoint is the root node, and the receive endpoint is 0, we use the
     * single instance command class, otherwise we use the multi instance class if it exists.
     *
     * @param endpoint the endpoint required to semd the reports
     * @param groupId the group to be set
     * @param nodeId the node to be set to report to (receive)
     * @param endpointId the endpoint to be set to report to (receive)
     * @return
     */
    public SerialMessage setAssociation(ZWaveEndpoint endpoint, int groupId, int nodeId, int endpointId) {
>>>>>>> 6b4d570e
        ZWaveMultiAssociationCommandClass multiAssociationCommandClass = (ZWaveMultiAssociationCommandClass) getCommandClass(
                CommandClass.MULTI_INSTANCE_ASSOCIATION);
        if (endpoint == null && endpointId != 0 && multiAssociationCommandClass != null) {
            return multiAssociationCommandClass.setAssociationMessage(groupId, nodeId, endpointId);
        }

        ZWaveAssociationCommandClass associationCommandClass = (ZWaveAssociationCommandClass) getCommandClass(
                CommandClass.ASSOCIATION);
        if (associationCommandClass != null) {
            return associationCommandClass.setAssociationMessage(groupId, nodeId);
        }

        return null;
    }

    public ZWaveTransaction removeAssociation(Integer groupId, int nodeId, int endpointId) {
        ZWaveMultiAssociationCommandClass multiAssociationCommandClass = (ZWaveMultiAssociationCommandClass) getCommandClass(
                CommandClass.MULTI_INSTANCE_ASSOCIATION);
        if (multiAssociationCommandClass != null) {
            return multiAssociationCommandClass.removeAssociationMessage(groupId, nodeId, endpointId);
        }

        ZWaveAssociationCommandClass associationCommandClass = (ZWaveAssociationCommandClass) getCommandClass(
                CommandClass.ASSOCIATION);
        if (associationCommandClass != null) {
            return associationCommandClass.removeAssociationMessage(groupId, nodeId);
        }

        return null;
    }

    // public void setFactoryId(String deviceFactoryId) {
    // this.deviceFactoryId = deviceFactoryId;
    // }

    // public String getFactoryId() {
    // return deviceFactoryId;
    // }

    public void setSerialNumber(String deviceSerialId) {
        this.deviceSerialId = deviceSerialId;
    }

    public String getSerialNumber() {
        return deviceSerialId;
    }
}<|MERGE_RESOLUTION|>--- conflicted
+++ resolved
@@ -1010,9 +1010,6 @@
         return null;
     }
 
-<<<<<<< HEAD
-    public ZWaveTransaction setAssociation(int groupId, int nodeId, int endpointId) {
-=======
     /**
      * Sets an association.
      * This method chooses the appropriate association command class to use for the device
@@ -1028,8 +1025,7 @@
      * @param endpointId the endpoint to be set to report to (receive)
      * @return
      */
-    public SerialMessage setAssociation(ZWaveEndpoint endpoint, int groupId, int nodeId, int endpointId) {
->>>>>>> 6b4d570e
+    public ZWaveTransaction setAssociation(int groupId, int nodeId, int endpointId) {
         ZWaveMultiAssociationCommandClass multiAssociationCommandClass = (ZWaveMultiAssociationCommandClass) getCommandClass(
                 CommandClass.MULTI_INSTANCE_ASSOCIATION);
         if (endpoint == null && endpointId != 0 && multiAssociationCommandClass != null) {
