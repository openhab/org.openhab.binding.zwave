/**
 * Copyright (c) 2010-2018 by the respective copyright holders.
 * All rights reserved. This program and the accompanying materials
 * are made available under the terms of the Eclipse Public License v1.0
 * which accompanies this distribution, and is available at
 * http://www.eclipse.org/legal/epl-v10.html
 */
package org.openhab.binding.zwave.internal.protocol;

import java.util.ArrayList;
import java.util.Calendar;
import java.util.Collection;
import java.util.Collections;
import java.util.Date;
import java.util.HashSet;
import java.util.List;
import java.util.Map;
import java.util.Set;
import java.util.Timer;
import java.util.TimerTask;
import java.util.concurrent.ConcurrentHashMap;

import org.eclipse.jdt.annotation.Nullable;
import org.openhab.binding.zwave.internal.HexToIntegerConverter;
import org.openhab.binding.zwave.internal.protocol.commandclass.ZWaveAssociationCommandClass;
import org.openhab.binding.zwave.internal.protocol.commandclass.ZWaveCRC16EncapsulationCommandClass;
import org.openhab.binding.zwave.internal.protocol.commandclass.ZWaveCommandClass;
import org.openhab.binding.zwave.internal.protocol.commandclass.ZWaveCommandClass.CommandClass;
import org.openhab.binding.zwave.internal.protocol.commandclass.ZWaveMultiAssociationCommandClass;
import org.openhab.binding.zwave.internal.protocol.commandclass.ZWaveMultiCommandCommandClass;
import org.openhab.binding.zwave.internal.protocol.commandclass.ZWaveMultiInstanceCommandClass;
import org.openhab.binding.zwave.internal.protocol.commandclass.ZWaveSecurityCommandClass;
import org.openhab.binding.zwave.internal.protocol.commandclass.ZWaveVersionCommandClass;
import org.openhab.binding.zwave.internal.protocol.commandclass.ZWaveWakeUpCommandClass;
import org.openhab.binding.zwave.internal.protocol.commandclass.impl.CommandClassSecurityV1;
import org.openhab.binding.zwave.internal.protocol.event.ZWaveEvent;
import org.openhab.binding.zwave.internal.protocol.event.ZWaveNodeStatusEvent;
import org.openhab.binding.zwave.internal.protocol.initialization.ZWaveNodeInitStage;
import org.openhab.binding.zwave.internal.protocol.initialization.ZWaveNodeInitStageAdvancer;
import org.openhab.binding.zwave.internal.protocol.transaction.ZWaveCommandClassTransactionPayload;
import org.slf4j.Logger;
import org.slf4j.LoggerFactory;

import com.thoughtworks.xstream.annotations.XStreamAlias;
import com.thoughtworks.xstream.annotations.XStreamConverter;
import com.thoughtworks.xstream.annotations.XStreamOmitField;

/**
 * Z-Wave node class. Represents a node in the Z-Wave network.
 *
 * @author Chris Jackson
 * @author Brian Crosby
 */
@XStreamAlias("node")
public class ZWaveNode {

    @XStreamOmitField
    private final static Logger logger = LoggerFactory.getLogger(ZWaveNode.class);

    @XStreamOmitField
    private ZWaveController controller;
    @XStreamOmitField
    private ZWaveNodeInitStageAdvancer nodeInitStageAdvancer;
    @XStreamOmitField
    private ZWaveNodeState nodeState;

    @XStreamConverter(HexToIntegerConverter.class)
    private int homeId = Integer.MAX_VALUE;
    private int nodeId = Integer.MAX_VALUE;
    private int version = Integer.MAX_VALUE;

    @XStreamConverter(HexToIntegerConverter.class)
    private int manufacturer = Integer.MAX_VALUE;
    @XStreamConverter(HexToIntegerConverter.class)
    private int deviceId = Integer.MAX_VALUE;
    @XStreamConverter(HexToIntegerConverter.class)
    private int deviceType = Integer.MAX_VALUE;

    // private String deviceFactoryId;
    private String deviceSerialId;

    private boolean listening; // i.e. sleeping
    private boolean frequentlyListening;
    private boolean routing;
    @SuppressWarnings("unused")
    private boolean security;
    private boolean beaming;
    @SuppressWarnings("unused")
    private int maxBaudRate;

    @XStreamOmitField
    private Timer timer = null;
    @XStreamOmitField
    private TimerTask timerTask = null;
    @XStreamOmitField
    private boolean awake = false;

    // The period to wait before telling a sleeping node to sleep again
    private int sleepDelay = 1000;

    // Keep the NIF - just used for information and debug in the XML
    @SuppressWarnings("unused")
    private List<CommandClass> nodeInformationFrame = null;

    // Stores the list of association groups
    private Map<Integer, ZWaveAssociationGroup> associationGroups = new ConcurrentHashMap<Integer, ZWaveAssociationGroup>();

    // Endpoint
    private final Map<Integer, ZWaveEndpoint> endpoints = new ConcurrentHashMap<Integer, ZWaveEndpoint>();

    private List<Integer> nodeNeighbors = new ArrayList<Integer>();
    private Date lastSent = null;
    private Date lastReceived = null;

    @XStreamOmitField
    private boolean applicationUpdateReceived = false;

    @XStreamOmitField
    private int resendCount = 0;

    @XStreamOmitField
    private int receiveCount = 0;
    @XStreamOmitField
    private int sendCount = 0;
    @XStreamOmitField
    private int deadCount = 0;
    @XStreamOmitField
    private Date deadTime;
    @XStreamOmitField
    private int retryCount = 0;

    @XStreamOmitField
    Long inclusionTimer = null;

    /**
     * Constructor. Creates a new instance of the ZWaveNode class.
     *
     * @param homeId the home ID to use.
     * @param nodeId the node ID to use.
     * @param controller the wave controller instance
     */
    public ZWaveNode(int homeId, int nodeId, ZWaveController controller) {
        nodeState = ZWaveNodeState.ALIVE; // TODO: ??? INITIALIZING;
        this.homeId = homeId;
        this.nodeId = nodeId;
        this.controller = controller;
        this.nodeInitStageAdvancer = new ZWaveNodeInitStageAdvancer(this, controller);

        ZWaveEndpoint endpoint0 = new ZWaveEndpoint(0);
        endpoints.put(0, endpoint0);
    }

    /**
     * Closes the node and stops any running processes
     */
    public void close() {
        if (nodeInitStageAdvancer != null) {
            nodeInitStageAdvancer.stopInitialisation();
            nodeInitStageAdvancer = null;
        }
    }

    /**
     * Configures the node after it's been restored from file.
     * NOTE: XStream doesn't run any default constructor. So, any initialisation
     * made in a constructor, or statically, won't be performed!!!
     * Set defaults here if it's important!!!
     *
     * @param controller the wave controller instance
     */
    public void setRestoredFromConfigfile(ZWaveController controller) {
        nodeState = ZWaveNodeState.ALIVE;

        this.controller = controller;

        // Create the initialisation advancer and tell it we've loaded from file
        nodeInitStageAdvancer = new ZWaveNodeInitStageAdvancer(this, controller);
        nodeInitStageAdvancer.setRestoredFromConfigfile();
    }

    /**
     * Gets the node ID.
     *
     * @return the node id
     */
    public int getNodeId() {
        return nodeId;
    }

    /**
     * Gets whether the node is listening.
     *
     * @return boolean indicating whether the node is listening or not.
     */
    public boolean isListening() {
        return listening;
    }

    /**
     * Sets whether the node is listening.
     *
     * @param listening
     */
    public void setListening(boolean listening) {
        this.listening = listening;
    }

    /**
     * Gets whether the node is frequently listening.
     * Frequently listening is responding to a beam signal. Apart from
     * increased latency, nothing else is noticeable from the serial api
     * side.
     *
     * @return boolean indicating whether the node is frequently
     *         listening or not.
     */
    public boolean isFrequentlyListening() {
        return frequentlyListening;
    }

    /**
     * Sets whether the node is frequently listening.
     * Frequently listening is responding to a beam signal. Apart from
     * increased latency, nothing else is noticeable from the serial api
     * side.
     *
     * @param frequentlyListening indicating whether the node is frequently
     *            listening or not.
     */
    public void setFrequentlyListening(boolean frequentlyListening) {
        this.frequentlyListening = frequentlyListening;
    }

    /**
     * Gets whether the node is dead.
     *
     * @return
     */
    public boolean isDead() {
        if (nodeState == ZWaveNodeState.DEAD || nodeState == ZWaveNodeState.FAILED) {
            return true;
        } else {
            return false;
        }
    }

    /**
     * Set the node state and alert the listeners that the state has changed
     *
     * @param state the new {@link ZWaveNodeState}
     */
    public void setNodeState(ZWaveNodeState state) {
        // Make sure we only handle real state changes
        if (state == nodeState) {
            return;
        }

        // Notify the listeners
        ZWaveEvent zEvent = new ZWaveNodeStatusEvent(getNodeId(), state);
        controller.notifyEventListeners(zEvent);

        switch (state) {
            case AWAKE:
                state = ZWaveNodeState.ALIVE;
                break;

            case ASLEEP:
                state = ZWaveNodeState.ALIVE;
                break;

            case ALIVE:
                logger.debug("NODE {}: Node is ALIVE. Init stage is {}.", nodeId, getNodeInitStage().toString());

                // Reset the resend counter
                resendCount = 0;
                break;

            case DEAD:
                // If the node is failed, then we don't allow transitions to DEAD
                // The only valid state change from FAILED is to ALIVE
                if (nodeState == ZWaveNodeState.FAILED) {
                    return;
                }
            case FAILED:
                deadCount++;
                deadTime = Calendar.getInstance().getTime();
                logger.debug("NODE {}: Node is DEAD.", nodeId);
                break;

            case INITIALIZING:
                break;
        }

        nodeState = state;
    }

    /**
     * Gets the home ID
     *
     * @return the homeId
     */
    public Integer getHomeId() {
        return homeId;
    }

    /**
     * Gets the manufacturer of the node.
     *
     * @return the manufacturer. If not set Integer.MAX_VALUE is returned.
     */
    public int getManufacturer() {
        return manufacturer;
    }

    /**
     * Sets the manufacturer of the node.
     *
     * @param tempMan the manufacturer to set
     */
    public void setManufacturer(int manufacturer) {
        this.manufacturer = manufacturer;
    }

    /**
     * Gets the device id of the node.
     *
     * @return the deviceId. If not set Integer.MAX_VALUE is returned.
     */
    public int getDeviceId() {
        return deviceId;
    }

    /**
     * Sets the device id of the node.
     *
     * @param deviceId the device to set
     */
    public void setDeviceId(int deviceId) {
        this.deviceId = deviceId;
    }

    /**
     * Gets the device type of the node.
     *
     * @return the deviceType. If not set Integer.MAX_VALUE is returned.
     */
    public int getDeviceType() {
        return deviceType;
    }

    /**
     * Sets the device type of the node.
     *
     * @param deviceType the deviceType to set
     */
    public void setDeviceType(int deviceType) {
        this.deviceType = deviceType;
    }

    /**
     * Get the date/time the node was last updated (ie a frame was received from it).
     *
     * @return the lastUpdated time
     */
    public Date getLastReceived() {
        return lastReceived;
    }

    /**
     * Get the date/time we last sent a frame to the node.
     *
     * @return the lastSent
     */
    public Date getLastSent() {
        return lastSent;
    }

    /**
     * Gets the node state.
     *
     * @return the nodeState
     */
    public ZWaveNodeState getNodeState() {
        return nodeState;
    }

    /**
     * Gets the node stage.
     *
     * @return the nodeStage
     */
    public ZWaveNodeInitStage getNodeInitStage() {
        if (nodeInitStageAdvancer == null) {
            return ZWaveNodeInitStage.EMPTYNODE;
        }
        return nodeInitStageAdvancer.getCurrentStage();
    }

    /**
     * Gets the initialization state
     *
     * @return true if initialization has been completed
     */
    public boolean isInitializationComplete() {
        if (nodeInitStageAdvancer == null) {
            return false;
        }
        return nodeInitStageAdvancer.isInitializationComplete();
    }

    /**
     * Sets the node stage.
     *
     * @param nodeStage the nodeStage to set
     */
    public void setNodeStage(ZWaveNodeInitStage nodeStage) {
        nodeInitStageAdvancer.startInitialisation(nodeStage);
    }

    /**
     * Gets the node version
     *
     * @return the version
     */
    public int getVersion() {
        return version;
    }

    /**
     * Sets the node version.
     *
     * @param version the version to set
     */
    public void setVersion(int version) {
        this.version = version;
    }

    /**
     * Gets the node application firmware version
     *
     * @return the version
     */
    public String getApplicationVersion() {
        ZWaveVersionCommandClass versionCmdClass = (ZWaveVersionCommandClass) this
                .getCommandClass(CommandClass.COMMAND_CLASS_VERSION);
        if (versionCmdClass == null) {
            return "0.0";
        }

        String appVersion = versionCmdClass.getApplicationVersion();
        if (appVersion == null) {
            logger.trace("NODE {}: App version requested but version is unknown", this.getNodeId());
            return "0.0";
        }

        return appVersion;
    }

    /**
     * Gets whether the node is routing messages.
     *
     * @return the routing
     */
    public boolean isRouting() {
        return routing;
    }

    /**
     * Sets whether the node is routing messages.
     *
     * @param routing the routing to set
     */
    public void setRouting(boolean routing) {
        this.routing = routing;
    }

    /**
     * Gets the time stamp the node was last queried.
     *
     * @return the queryStageTimeStamp
     */
    public Date getQueryStageTimeStamp() {
        return nodeInitStageAdvancer.getQueryStageTimeStamp();
    }

    /**
     * Increments the resend counter.
     * On three increments the node stage is set to DEAD and no
     * more messages will be sent.
     * This is only used for SendData messages.
     */
    public void incrementResendCount() {
        if (++resendCount >= 3) {
            setNodeState(ZWaveNodeState.DEAD);
        }
        retryCount++;
    }

    /**
     * Resets the resend counter and possibly resets the node stage to DONE when previous initialization was complete.
     * Note that if the node is DEAD, then the nodeStage stays DEAD
     */
    public void resetResendCount() {
        resendCount = 0;
        if (nodeInitStageAdvancer.isInitializationComplete() == true && isDead() == false) {
            logger.debug("NODE {}: resetResendCount initComplete={} isDead={}", nodeId,
                    nodeInitStageAdvancer.isInitializationComplete(), isDead());
        }
    }

    public ZWaveEndpoint getEndpoint(int endpoint) {
        return endpoints.get(endpoint);
    }

    public ZWaveEndpoint addEndpoint(int endpointNumber) {
        if (endpoints.containsKey(endpointNumber)) {
            logger.debug("NODE {}: Endpoint {} already exists", nodeId, endpointNumber);
            return endpoints.get(endpointNumber);
        }
        ZWaveEndpoint endpoint = new ZWaveEndpoint(endpointNumber);
        endpoints.put(endpointNumber, endpoint);

        logger.debug("NODE {}: Endpoint {} added", nodeId, endpointNumber);

        return endpoint;
    }

    public int getEndpointCount() {
        return endpoints.size();
    }

    /**
     * Returns the device class of the node.
     *
     * @return the deviceClass
     */
    public ZWaveDeviceClass getDeviceClass() {
        return endpoints.get(0).getDeviceClass();
    }

    /**
     * Returns the Command classes this node implements.
     *
     * @return the command classes.
     */
    public Collection<ZWaveCommandClass> getCommandClasses(int endpoint) {
        return endpoints.get(endpoint).getCommandClasses();
    }

    /**
     * Returns a commandClass object this node implements.
     * Returns null if command class is not supported by this node.
     *
     * @param commandClass The command class to get.
     * @return the command class.
     */
    public ZWaveCommandClass getCommandClass(CommandClass commandClass) {
        return endpoints.get(0).getCommandClass(commandClass);
    }

    /**
     * Returns whether a node supports this command class.
     *
     * @param commandClass the command class to check
     * @return true if the command class is supported, false otherwise.
     */
    public boolean supportsCommandClass(CommandClass commandClass) {
        return endpoints.get(0).supportsCommandClass(commandClass);
    }

    /**
     * Adds a command class to the list of supported command classes by this node.
     * Does nothing if command class is already added.
     *
     * @param commandClass the command class instance to add.
     */
    public void addCommandClass(ZWaveCommandClass commandClass) {
        if (commandClass == null) {
            logger.debug("NODE {}: Attempt to add NULL command class", nodeId);
            return;
        }

        if (!endpoints.get(0).getCommandClasses().contains(commandClass)) {
            logger.debug("NODE {}: Adding command class {} to the list of supported command classes.", nodeId,
                    commandClass.getCommandClass());
            endpoints.get(0).addCommandClass(commandClass);

            // Register an event listener for this class if it is listening for them
            if (commandClass instanceof ZWaveEventListener) {
                controller.addEventListener((ZWaveEventListener) commandClass);
            }
        }
    }

    /**
     * Gets the command class from the endpoint if it exists. IF the class does not exist within the endpoint, it is
     * added.
     *
     * @param endpoint the {@link ZWaveEndpoint}
     * @param commandClass the {@link CommandClass}
     * @return the {@link ZWaveCommandClass} or null if the class is not supported
     */
    public ZWaveCommandClass getOrAddCommandClass(ZWaveEndpoint endpoint, CommandClass commandClass) {
        ZWaveCommandClass zwaveCommandClass = endpoint.getCommandClass(commandClass);

        // Apparently, this endpoint supports a command class that we did not learn about during initialization.
        // Let's add it now then to support handling this message.
        if (zwaveCommandClass != null) {
            return zwaveCommandClass;
        }

        logger.debug("NODE {}: Command class {} not found, trying to add it.", getNodeId(), commandClass,
                commandClass.getKey());

        zwaveCommandClass = ZWaveCommandClass.getInstance(commandClass.getKey(), this, controller);
        if (zwaveCommandClass == null) {
            // We got an unsupported command class, leave zwaveCommandClass as null
            logger.debug("NODE {}: Unsupported Z-Wave command class {}", getNodeId(), commandClass);
            return null;
        }

        logger.debug("NODE {}: Adding command class {} to endpoint {}", getNodeId(), commandClass,
                endpoint.getEndpointId());
        endpoint.addCommandClass(zwaveCommandClass);
        return zwaveCommandClass;
    }

    /**
     * Removes a command class from the node.
     * This is used to remove classes that a node may report it supports
     * but it doesn't respond to.
     *
     * @param commandClass The command class key
     */
    public void removeCommandClass(CommandClass commandClass) {
        endpoints.get(0).removeCommandClass(commandClass);
    }

    /**
     * Resolves a command class for this node. First endpoint is checked.
     * If endpoint == 0 or (endpoint != 1 and version of the multi instance
     * command == 1) then return a supported command class on the node itself.
     * If endpoint != 1 and version of the multi instance command == 2 then
     * first try command classes of endpoints. If not found the return a
     * supported command class on the node itself.
     * Returns null if a command class is not found.
     *
     * @param commandClass The command class to resolve.
     * @param endpointId the endpoint / instance to resolve this command class for.
     * @return the command class.
     */
    public ZWaveCommandClass resolveCommandClass(CommandClass commandClass, int endpointId) {
        if (commandClass == null) {
            return null;
        }

        if (endpoints.get(endpointId) == null) {
            return null;
        }
        // TODO: Note that this doesn't support multi-instance - only multi-channel!
        return endpoints.get(endpointId).getCommandClass(commandClass);
    }

    /**
     * Initialise the node
     */
    public void initialiseNode() {
        nodeInitStageAdvancer.startInitialisation();
    }

    public void initialiseNode(ZWaveNodeInitStage startStage) {
        nodeInitStageAdvancer.startInitialisation(startStage);
    }

    /**
     * Heal the node
     */
    public void healNode() {
        if (nodeInitStageAdvancer.isInitializationComplete() == false) {
            logger.debug("NODE {}: Can not start heal as initialisation is not complete ({}).", getNodeId(),
                    nodeInitStageAdvancer.getCurrentStage());
            return;
        }

        logger.debug("NODE {}: Starting network mesh heal.", getNodeId());
        nodeInitStageAdvancer.startInitialisation(ZWaveNodeInitStage.HEAL_START);
    }

    /**
     * Return a list with the nodes neighbors
     *
     * @return list of node IDs
     */
    public List<Integer> getNeighbors() {
        return nodeNeighbors;
    }

    /**
     * Clear the neighbor list
     */
    public void clearNeighbors() {
        nodeNeighbors.clear();
    }

    /**
     * Updates a nodes routing information
     * Generation of routes uses associations
     *
     * @param nodeId
     */
    public Set<Integer> getRoutingList() {
        logger.debug("NODE {}: Generate return routes list", nodeId);

        // Create a list of nodes this device is configured to talk to
        Set<Integer> routedNodes = new HashSet<Integer>();

        // Only update routes if this is a routing node
        if (isRouting() == false) {
            logger.debug("NODE {}: Node is not a routing node. No routes can be set.", nodeId);
            return Collections.emptySet();
        }

        // Get the number of association groups reported by this node
        int groups = associationGroups.size();
        if (groups != 0) {
            // Loop through each association group and add the node ID to the list
            for (int group = 1; group <= groups; group++) {
                if (associationGroups.get(group) == null) {
                    continue;
                }
                for (ZWaveAssociation associationNode : associationGroups.get(group).getAssociations()) {
                    routedNodes.add(associationNode.getNode());
                }
            }
        }

        // Add the wakeup destination node to the list for battery devices
        ZWaveWakeUpCommandClass wakeupCmdClass = (ZWaveWakeUpCommandClass) getCommandClass(
                CommandClass.COMMAND_CLASS_WAKE_UP);
        if (wakeupCmdClass != null) {
            Integer wakeupNodeId = wakeupCmdClass.getTargetNodeId();
            routedNodes.add(wakeupNodeId);
        }

        // Are there any nodes to which we need to set routes?
        if (routedNodes.size() == 0) {
            logger.debug("NODE {}: No return routes required.", nodeId);
            return Collections.emptySet();
        }

        return routedNodes;
    }

    /**
     * Add a node ID to the neighbor list
     *
     * @param nodeId the node to add
     */
    public void addNeighbor(Integer nodeId) {
        nodeNeighbors.add(nodeId);
    }

    /**
     * Gets the number of times the node has been determined as DEAD
     *
     * @return dead count
     */
    public int getDeadCount() {
        return deadCount;
    }

    /**
     * Gets the number of times the node has been determined as DEAD
     *
     * @return dead count
     */
    public Date getDeadTime() {
        return deadTime;
    }

    /**
     * Gets the number of packets that have been resent to the node
     *
     * @return retry count
     */
    public int getRetryCount() {
        return retryCount;
    }

    /**
     * Increments the sent packet counter and records the last sent time
     * This is simply used for statistical purposes to assess the health
     * of a node.
     */
    public void incrementSendCount() {
        sendCount++;
        lastSent = Calendar.getInstance().getTime();
    }

    /**
     * Increments the received packet counter and records the last received time
     * This is simply used for statistical purposes to assess the health
     * of a node.
     */
    public void incrementReceiveCount() {
        receiveCount++;
        lastReceived = Calendar.getInstance().getTime();
    }

    /**
     * Gets the number of packets sent to the node
     *
     * @return send count
     */
    public int getSendCount() {
        return sendCount;
    }

    /**
     * Gets the applicationUpdateReceived flag.
     * This is set to indicate that we have received the required information from the device
     *
     * @return true if information received
     */
    public boolean getApplicationUpdateReceived() {
        return applicationUpdateReceived;
    }

    /**
     * Sets the applicationUpdateReceived flag.
     * This is set to indicate that we have received the required information from the device
     *
     * @param received true if received
     */
    public void setApplicationUpdateReceived(boolean received) {
        applicationUpdateReceived = received;
    }

    @Override
    public String toString() {
        return String.format("Node %d: Manufacturer=%04X, Type=%04X, Id=%04X", nodeId, manufacturer, deviceType,
                deviceId);
    }

    /**
     * Updates the list of classes in the NIF.
     *
     * @param nif
     */
    public void updateNifClasses(List<CommandClass> nif) {
        nodeInformationFrame = nif;
    }

    public void setSecurity(boolean security) {
        this.security = security;
    }

    public boolean isSecure() {
        return endpoints.get(0).getSecureCommandClasses().size() != 0;
    }

    /**
     * Gets whether the node supports beaming
     *
     * @return true if the node supports beaming
     */
    public boolean isBeaming() {
        return beaming;
    }

    /**
     * Sets whether the node supports beaming.
     *
     * @param beaming true if beaming is supported
     */
    public void setBeaming(boolean beaming) {
        this.beaming = beaming;
    }

    public void setMaxBaud(int maxBaudRate) {
        this.maxBaudRate = maxBaudRate;
    }

    public boolean doesMessageRequireSecurityEncapsulation(int endpoint, ZWaveCommandClassPayload payload) {
        // Does this node support security at all?
        if (endpoints.get(0).getCommandClass(CommandClass.COMMAND_CLASS_SECURITY) == null) {
            logger.debug("NODE {}: SECURITY not supported", nodeId);
            return false;
        }

        final CommandClass commandClass = CommandClass.getCommandClass(payload.getCommandClassId());

        if (CommandClass.COMMAND_CLASS_SECURITY == commandClass) {
            logger.debug("NODE {}: SECURITY check internal", nodeId);
            // CommandClass.SECURITY is a special case because only some commands get encrypted
            return ZWaveSecurityCommandClass.doesCommandRequireSecurityEncapsulation(payload.getCommandClassCommand());
        }

        // PING should not be encrypted
        if (commandClass == CommandClass.COMMAND_CLASS_NO_OPERATION) {
            logger.debug("NODE {}: SECURITY doesn't encrypt PING", nodeId);
            return false;
        }

        // Does this endpoint support this class secure
        if (endpoints.get(endpoint).supportsSecureCommandClass(commandClass)) {
            logger.debug("NODE {}: SECURITY required on {}", nodeId, commandClass);
            return true;
        }

        logger.debug("NODE {}: SECURITY NOT required on {}", nodeId, commandClass);
        return false;
    }

    /**
     * Get an association group
     *
     * @param group
     * @return
     */
    public ZWaveAssociationGroup getAssociationGroup(int group) {
        return associationGroups.get(group);
    }

    /**
     * Set an association group
     *
     * @param group
     */
    public void setAssociationGroup(ZWaveAssociationGroup group) {
        associationGroups.put(group.getIndex(), group);
    }

    /**
     * Return a list of all association groups
     *
     * @return
     */
    public Map<Integer, ZWaveAssociationGroup> getAssociationGroups() {
        return associationGroups;
    }

    /**
     * Gets an association group
     *
     * @param groupId the group id
     * @return the {@link ZWaveCommandClassTransactionPayload}
     */
    public ZWaveCommandClassTransactionPayload getAssociation(int groupId) {
        if (endpoints.size() > 1) {
            ZWaveMultiAssociationCommandClass multiAssociationCommandClass = (ZWaveMultiAssociationCommandClass) getCommandClass(
                    CommandClass.COMMAND_CLASS_MULTI_CHANNEL_ASSOCIATION);
            if (multiAssociationCommandClass != null && groupId <= multiAssociationCommandClass.getMaxGroup()) {
                return multiAssociationCommandClass.getAssociationMessage(groupId);
            }
        }

        ZWaveAssociationCommandClass associationCommandClass = (ZWaveAssociationCommandClass) getCommandClass(
                CommandClass.COMMAND_CLASS_ASSOCIATION);
        if (associationCommandClass != null && groupId <= associationCommandClass.getMaxGroup()) {
            return associationCommandClass.getAssociationMessage(groupId);
        } else {
            logger.debug("NODE {}: Unable to get association group {}. Association={}", groupId,
                    associationCommandClass.getMaxGroup());
        }

        return null;
    }

    /**
     * Sets an association.
     * This method chooses the appropriate association command class to use for the device
     * and the endpoint.
     *
     * The ZWave spec requires that source and destination endpoints can't be 0, therefore
     * if the device endpoint is the root node, and the receive endpoint is 0, we use the
     * single instance command class, otherwise we use the multi instance class if it exists.
     *
<<<<<<< HEAD
     * @param endpoint the endpoint required to send the reports
=======
>>>>>>> 9171aae1
     * @param groupId the group to be set
     * @param member the {@link ZWaveAssociation} to be set to report to (receive)
     * @return {@link ZWaveCommandClassTransactionPayload}
     */
<<<<<<< HEAD
    public SerialMessage setAssociation(ZWaveEndpoint endpoint, int groupId, int nodeId, int endpointId) {
        ZWaveMultiAssociationCommandClass multiAssociationCommandClass = (ZWaveMultiAssociationCommandClass) getCommandClass(
                CommandClass.MULTI_INSTANCE_ASSOCIATION);
        if (multiAssociationCommandClass != null) {
            ZWaveAssociationGroup group = getAssociationGroup(groupId);
            // Associations to endpoint 0 are only allowed if version is greater than 3
            // Here we check that this is a lifeline group
            if ((endpointId == 0 && multiAssociationCommandClass.getVersion() >= 3 && group != null
                    && group.getProfile2() != null && group.getProfile2() == 1) || endpointId != 0) {
                return multiAssociationCommandClass.setAssociationMessage(groupId, nodeId, endpointId);
=======
    public ZWaveCommandClassTransactionPayload setAssociation(int groupId, ZWaveAssociation member) {
        if (endpoints.size() > 1) {
            ZWaveMultiAssociationCommandClass multiAssociationCommandClass = (ZWaveMultiAssociationCommandClass) getCommandClass(
                    CommandClass.COMMAND_CLASS_MULTI_CHANNEL_ASSOCIATION);
            if (multiAssociationCommandClass != null && groupId <= multiAssociationCommandClass.getMaxGroup()) {
                return multiAssociationCommandClass.setAssociationMessage(groupId, member.getNode(),
                        member.getEndpoint() == null ? 0 : member.getEndpoint());
>>>>>>> 9171aae1
            }
        }

        ZWaveAssociationCommandClass associationCommandClass = (ZWaveAssociationCommandClass) getCommandClass(
                CommandClass.COMMAND_CLASS_ASSOCIATION);
        if (associationCommandClass != null && groupId <= associationCommandClass.getMaxGroup()) {
            return associationCommandClass.setAssociationMessage(groupId, member.getNode());
        } else {
            logger.debug("NODE {}: Unable to set association group {}. Association={}", groupId,
                    associationCommandClass.getMaxGroup());
        }

        return null;
    }

    /**
     * Removes an association.
     * This method chooses the appropriate association command class to use for the device
     * and the endpoint.
     *
     * @param groupId the group to be set
     * @param member the {@link ZWaveAssociation} to be set to report to (receive)
     * @return {@link ZWaveCommandClassTransactionPayload}
     */
    public ZWaveCommandClassTransactionPayload removeAssociation(Integer groupId, ZWaveAssociation member) {
        if (endpoints.size() > 1) {
            ZWaveMultiAssociationCommandClass multiAssociationCommandClass = (ZWaveMultiAssociationCommandClass) getCommandClass(
                    CommandClass.COMMAND_CLASS_MULTI_CHANNEL_ASSOCIATION);
            if (multiAssociationCommandClass != null && groupId <= multiAssociationCommandClass.getMaxGroup()) {
                return multiAssociationCommandClass.removeAssociationMessage(groupId, member.getNode(),
                        member.getEndpoint() == null ? 0 : member.getEndpoint());
            }
        }

        ZWaveAssociationCommandClass associationCommandClass = (ZWaveAssociationCommandClass) getCommandClass(
                CommandClass.COMMAND_CLASS_ASSOCIATION);
        if (associationCommandClass != null && groupId <= associationCommandClass.getMaxGroup()) {
            return associationCommandClass.removeAssociationMessage(groupId, member.getNode());
        } else {
            logger.debug("NODE {}: Unable to remove association group {}. Association={}", groupId,
                    associationCommandClass.getMaxGroup());
        }

        return null;
    }

    /**
     * Clears an association group of all associations.
     *
     * @param groupId the group to be set
     * @return {@link ZWaveCommandClassTransactionPayload}
     */
    public ZWaveCommandClassTransactionPayload clearAssociation(Integer groupId) {
        if (endpoints.size() > 1) {
            ZWaveMultiAssociationCommandClass multiAssociationCommandClass = (ZWaveMultiAssociationCommandClass) getCommandClass(
                    CommandClass.COMMAND_CLASS_MULTI_CHANNEL_ASSOCIATION);
            if (multiAssociationCommandClass != null && groupId <= multiAssociationCommandClass.getMaxGroup()) {
                return multiAssociationCommandClass.clearAssociationMessage(groupId);
            }
        }

        ZWaveAssociationCommandClass associationCommandClass = (ZWaveAssociationCommandClass) getCommandClass(
                CommandClass.COMMAND_CLASS_ASSOCIATION);
        if (associationCommandClass != null && groupId <= associationCommandClass.getMaxGroup()) {
            return associationCommandClass.clearAssociationMessage(groupId);
        } else {
            logger.debug("NODE {}: Unable to clear association group {}. Association={}", groupId,
                    associationCommandClass.getMaxGroup());
        }

        return null;
    }

    // public void setFactoryId(String deviceFactoryId) {
    // this.deviceFactoryId = deviceFactoryId;
    // }

    // public String getFactoryId() {
    // return deviceFactoryId;
    // }

    public void setSerialNumber(String deviceSerialId) {
        this.deviceSerialId = deviceSerialId;
    }

    public String getSerialNumber() {
        return deviceSerialId;
    }

    /**
     * Encapsulates a serial message for sending to a multi-instance instance/ multi-channel endpoint on a node.
     *
     * A number of Z-Wave encapsulation Command Classes exist, they MUST be applied in the following order:
     * <ol>
     * <li>Any one of the following combinations:
     * <ol>
     * <li>Transport Service followed by Security
     * <li>Transport Service
     * <li>Security
     * <li>CRC16
     * </ol>
     * <li>Multi Channel
     * <li>Supervision
     * <li>Multi Command
     * <li>Schedule
     * <li>Command Class (payload), e.g. Basic Get
     * </ol>
     * Note: The Transport Service and CRC16 Command Classes are mutually exclusive as well as Security and CRC16.
     *
     * Security encapsulation is performed in the transaction manager since it needs to manage the NONCE and
     * encapsulation needs to be done at the time the message is sent.
     *
     * @param transaction the {@link ZWaveCommandClassTransactionPayload} to encapsulate
     * @param commandClass the command class used to generate the message.
     * @param endpointId the instance / endpoint to encapsulate the message for
     * @return SerialMessage on success, null on failure.
     */
    public ZWaveCommandClassTransactionPayload encapsulate(ZWaveCommandClassTransactionPayload transaction,
            int endpointId) {
        ZWaveMultiInstanceCommandClass multiInstanceCommandClass;
        logger.trace("NODE {}: Encapsulating message, endpoint {}", getNodeId(), endpointId);

        if (transaction == null) {
            return null;
        }

        // Encapsulation the COMMAND_CLASS_SCHEDULE class

        // Encapsulation the COMMAND_CLASS_MULTI_CMD class

        // Encapsulation the COMMAND_CLASS_SUPERVISION class

        // Encapsulation the COMMAND_CLASS_MULTI_CHANNEL class
        if (endpointId != 0) {
            multiInstanceCommandClass = (ZWaveMultiInstanceCommandClass) getCommandClass(
                    CommandClass.COMMAND_CLASS_MULTI_CHANNEL);

            if (multiInstanceCommandClass == null) {
                logger.warn("NODE {}: Encapsulating message, instance / endpoint {} failed, will discard message.",
                        getNodeId(), endpointId);
                return null;
            }

            logger.debug("NODE {}: Encapsulating message, instance / endpoint {}", getNodeId(), endpointId);
            switch (multiInstanceCommandClass.getVersion()) {
                case 1:
                    transaction = multiInstanceCommandClass.getMultiInstanceEncapMessage(transaction, endpointId);
                    break;
                default:
                case 2:
                    transaction = multiInstanceCommandClass.getMultiChannelEncapMessage(transaction, endpointId);
                    break;
            }
        }

        // Check if we need to secure this message
        if (doesMessageRequireSecurityEncapsulation(0, transaction)) {
            logger.debug("NODE {}: Command Class {} is required to be secured", nodeId,
                    CommandClass.getCommandClass(transaction.getCommandClassId()));

            transaction.setRequiresSecurity();
        } else {
            logger.debug("NODE {}: Command Class {} is NOT required to be secured", nodeId,
                    CommandClass.getCommandClass(transaction.getCommandClassId()));
            // Encapsulation the COMMAND_CLASS_CRC16 class if we don't utilise security
        }

        return transaction;
    }

    /**
     * Decapsulates a serial message for sending to a multi-instance instance/ multi-channel endpoint on a node.
     * <p>
     * Any command classes that are not already known (eg through the NIF or manually added through the database)
     * are ignored. This is done to avoid adding random classes if corrupt frames are received.
     * <p>
     * A number of Z-Wave encapsulation Command Classes exist, they MUST be applied in the following order:
     * <ol>
     * <li>Any one of the following combinations:
     * <ol>
     * <li>Transport Service followed by Security
     * <li>Transport Service
     * <li>Security
     * <li>CRC16
     * </ol>
     * <li>Multi Channel
     * <li>Supervision
     * <li>Multi Command
     * <li>Schedule
     * <li>Command Class (payload), e.g. Basic Get
     * </ol>
     * Note: The Transport Service and CRC16 Command Classes are mutually exclusive as well as Security and CRC16.
     *
     * @param transaction the {@link ZWaveCommandClassPayload} to process
     * @param commandClass the command class used to generate the message.
     * @param endpointId the instance / endpoint to encapsulate the message for
     * @return list of raw commands that were processed on success, null on failure.
     */
    public List<ZWaveCommandClassPayload> processCommand(ZWaveCommandClassPayload payload) {
        // Sanity check incoming message
        if (payload == null || payload.getPayloadLength() == 0) {
            return null;
        }

        // We've just received a message from a node, therefore it's ALIVE!
        setNodeState(ZWaveNodeState.ALIVE);

        resetResendCount();
        incrementReceiveCount();

        boolean securityDecapOk = false;

        if (payload.getCommandClassId() == CommandClass.COMMAND_CLASS_TRANSPORT_SERVICE.getKey()) {
            logger.debug("NODE {}: Decapsulating COMMAND_CLASS_TRANSPORT_SERVICE", getNodeId());

        } else if (payload.getCommandClassId() == CommandClass.COMMAND_CLASS_SECURITY.getKey()
                && (payload.getCommandClassCommand() == CommandClassSecurityV1.SECURITY_MESSAGE_ENCAPSULATION || payload
                        .getCommandClassCommand() == CommandClassSecurityV1.SECURITY_MESSAGE_ENCAPSULATION_NONCE_GET)) {
            logger.debug("NODE {}: Decapsulating COMMAND_CLASS_SECURITY", getNodeId());

            if (endpoints.get(0) == null) {
                logger.debug("NODE {}: No endpoint 0!", getNodeId());
                return null;
            }

            ZWaveSecurityCommandClass securityCommandClass = (ZWaveSecurityCommandClass) endpoints.get(0)
                    .getCommandClass(CommandClass.COMMAND_CLASS_SECURITY);
            if (securityCommandClass == null) {
                logger.debug("NODE {}: COMMAND_CLASS_SECURITY not found in endpoint 0", getNodeId());

                securityCommandClass = (ZWaveSecurityCommandClass) ZWaveCommandClass
                        .getInstance(CommandClass.COMMAND_CLASS_SECURITY.getKey(), this, controller);
                if (securityCommandClass != null) {
                    logger.debug("NODE {}: Adding COMMAND_CLASS_SECURITY", nodeId);
                    securityCommandClass.setNetworkKey(controller.getSecurityKey());
                    addCommandClass(securityCommandClass);
                } else {
                    logger.debug("NODE {}: Unable to instantiate COMMAND_CLASS_SECURITY", nodeId);
                    return null;
                }
            }

            byte[] cleartextData = securityCommandClass.getSecurityMessageDecapsulation(payload.getPayloadBuffer());
            if (cleartextData == null) {
                return null;
            }

            payload = new ZWaveCommandClassPayload(cleartextData);

            securityDecapOk = true;
        } else if (payload.getCommandClassId() == CommandClass.COMMAND_CLASS_CRC_16_ENCAP.getKey()
                && payload.getCommandClassCommand() == 1) {
            logger.debug("NODE {}: Decapsulating COMMAND_CLASS_CRC_16_ENCAP", getNodeId());

            if (endpoints.get(0) == null) {
                logger.debug("NODE {}: No endpoint 0!", getNodeId());
                return null;
            }
            ZWaveCRC16EncapsulationCommandClass crcCommandClass = (ZWaveCRC16EncapsulationCommandClass) getOrAddCommandClass(
                    endpoints.get(0), CommandClass.COMMAND_CLASS_CRC_16_ENCAP);
            if (crcCommandClass == null) {
                logger.debug("NODE {}: COMMAND_CLASS_CRC_16_ENCAP not found", getNodeId());
                return null;
            }

            payload = crcCommandClass.handleCrcEncap(payload);
            if (payload == null) {
                // CRC Failed
                return null;
            }
        }

        int endpointNumber = 0;

        if (payload.getCommandClassId() == CommandClass.COMMAND_CLASS_MULTI_CHANNEL.getKey()
                && (payload.getCommandClassCommand() == 6 || payload.getCommandClassCommand() == 13)) {
            logger.debug("NODE {}: Decapsulating COMMAND_CLASS_MULTI_CHANNEL", getNodeId());

            if (endpoints.get(0) == null) {
                logger.debug("NODE {}: No endpoint 0!", getNodeId());
                return null;
            }
            ZWaveMultiInstanceCommandClass multichannelCommandClass = (ZWaveMultiInstanceCommandClass) getOrAddCommandClass(
                    endpoints.get(0), CommandClass.COMMAND_CLASS_MULTI_CHANNEL);
            if (multichannelCommandClass == null) {
                logger.debug("NODE {}: COMMAND_CLASS_MULTI_CHANNEL not found", getNodeId());
                return null;
            }

            // Check that the length is long enough for the encapsulated command to be included
            if (payload.getCommandClassCommand() == 6 && payload.getPayloadLength() > 5) {
                // MULTI_INSTANCE_ENCAP
                endpointNumber = payload.getPayloadByte(2);

                payload = new ZWaveCommandClassPayload(payload, 3);
            } else if (payload.getCommandClassCommand() == 13 && payload.getPayloadLength() > 6) {
                // MULTI_CHANNEL_ENCAP
                endpointNumber = multichannelCommandClass.getSourceEndpoint(payload);
                payload = new ZWaveCommandClassPayload(payload, 4);
            } else {
                logger.debug("NODE {}: COMMAND_CLASS_MULTI_CHANNEL corrupted payload {}", getNodeId(),
                        SerialMessage.bb2hex(payload.getPayloadBuffer()));
                return null;
            }
        }

        if (payload.getCommandClassId() == CommandClass.COMMAND_CLASS_SUPERVISION.getKey()) {
            logger.debug("NODE {}: Decapsulating COMMAND_CLASS_SUPERVISION", getNodeId());
        }

        List<ZWaveCommandClassPayload> commands = new ArrayList<ZWaveCommandClassPayload>();

        if (payload.getCommandClassId() == CommandClass.COMMAND_CLASS_MULTI_CMD.getKey()) {
            logger.debug("NODE {}: Decapsulating COMMAND_CLASS_MULTI_CMD", getNodeId());

            if (endpoints.get(0) == null) {
                logger.debug("NODE {}: No endpoint 0!", getNodeId());
                return null;
            }
            ZWaveMultiCommandCommandClass multicommandCommandClass = (ZWaveMultiCommandCommandClass) getOrAddCommandClass(
                    endpoints.get(0), CommandClass.COMMAND_CLASS_MULTI_CMD);
            if (multicommandCommandClass == null) {
                logger.debug("NODE {}: COMMAND_CLASS_MULTI_CMD not found", getNodeId());
                return null;
            }

            commands.addAll(multicommandCommandClass.handleMultiCommandEncap(payload));
        } else {
            commands.add(payload);
        }

        ZWaveEndpoint endpoint = getEndpoint(endpointNumber);
        if (endpoint == null) {
            logger.debug("NODE {}: No endpoint {}!", getNodeId(), endpointNumber);
            return null;
        }
        for (ZWaveCommandClassPayload command : commands) {
            // Check for WAKEUP_NOTIFICATION
            if (payload.getCommandClassId() == CommandClass.COMMAND_CLASS_WAKE_UP.getKey()
                    && payload.getCommandClassCommand() == 0x07) {
                setAwake(true);
                continue;
            }

            CommandClass commandClass = CommandClass.getCommandClass(command.getCommandClassId());
            if (commandClass == null) {
                logger.debug("NODE {}: Unknown command class 0x{}", getNodeId(),
                        Integer.toHexString(payload.getCommandClassId()));
                continue;
            }

            logger.debug("NODE {}: Incoming command class {}, endpoint {}", getNodeId(), commandClass,
                    endpoint.getEndpointId());
            ZWaveCommandClass zwaveCommandClass = getOrAddCommandClass(endpoint, commandClass);
            if (zwaveCommandClass == null) {
                continue;
            }

            if (securityDecapOk == false
                    && doesMessageRequireSecurityEncapsulation(endpoint.getEndpointId(), command)) {
                // Should have been security encapsulation but wasn't!
                logger.debug(
                        "NODE {}: Command Class {} was required to be security encapsulated but it wasn't! Message dropped.",
                        nodeId, zwaveCommandClass.getCommandClass());

                return Collections.emptyList();
            }

            try {
                zwaveCommandClass.handleApplicationCommandRequest(command, endpoint.getEndpointId());
            } catch (ZWaveSerialMessageException e) {
                logger.error("Exception processing frame", e);
            }
        }

        // Return the list of commands we've processed
        return commands;
    }

    public void sendMessage(ZWaveCommandClassTransactionPayload payload) {
        controller.sendData(encapsulate(payload, 0));
    }

    public @Nullable ZWaveTransactionResponse sendTransaction(ZWaveCommandClassTransactionPayload payload,
            int endpoint) {
        return controller.sendTransaction(encapsulate(payload, endpoint));
    }

    /**
     * Returns the number of nanoseconds since the device was included, or Long.MAX_VALUE if the device has not recently
     * been included.
     *
     * @return number of nano seconds since inclusion completed
     */
    public long getInclusionTimer() {
        if (inclusionTimer == null) {
            return Long.MAX_VALUE;
        }

        return System.nanoTime() - inclusionTimer;
    }

    public void setInclusionTimer() {
        inclusionTimer = System.nanoTime();
    }

    /**
     * Sets the device as awake if the device is normally not listening.
     *
     * @param awake boolean true if the device is currently awake
     */
    public void setAwake(boolean awake) {
        // Don't do anything if this node is listening
        if (listening == true || frequentlyListening == true) {
            logger.trace("NODE {}: Node is listening - ignore wakeup", getNodeId());
            return;
        }

        // ZWaveWakeUpCommandClass wakeUpCommandClass = (ZWaveWakeUpCommandClass) getEndpoint(0)
        // .getCommandClass(ZWaveCommandClass.CommandClass.COMMAND_CLASS_WAKE_UP);
        // if (wakeUpCommandClass == null) {
        // logger.debug("NODE {}: Node doesn't support WAKEUP - ignore wakeup", getNodeId());
        // return;
        // }

        // Create the timer if this is our first call
        if (timer == null) {
            logger.trace("NODE {}: Creating wakeup timer", getNodeId());
            timer = new Timer();
        }

        // Start the timer
        if (!this.awake) {
            // We're awake
            logger.debug("NODE {}: Is awake with {} messages in the queue", getNodeId(),
                    controller.getSendQueueLength(getNodeId()));

            setSleepTimer();

            // Notify application
            ZWaveEvent event = new ZWaveNodeStatusEvent(getNodeId(), ZWaveNodeState.AWAKE);
            controller.notifyEventListeners(event);
        } else if (!awake) {
            resetSleepTimer();
        }
        this.awake = awake;
    }

    /**
     * Checks if the device is able to receive messages
     * If this device is always listening, then it will always return true, otherwise it will return true if the device
     * is awake.
     *
     * @return true if the node can receive a message
     */
    public boolean isAwake() {
        logger.trace("NODE {}: listening == {}, frequentlyListening == {}, awake == {}", getNodeId(), listening,
                frequentlyListening, awake);
        return (listening == true || frequentlyListening == true || awake == true);
    }

    /**
     * The following timer implements a re-triggerable timer. The timer is triggered when there are no more messages to
     * be sent in the wake-up queue. When the timer times out it will send the 'Go To Sleep' message to the node.
     * The timer just provides some time for anything further to be sent as a result of any processing.
     */
    private class WakeupTimerTask extends TimerTask {
        // Two cycles through the loop are required to send a device to sleep
        private boolean triggered;
        private final ZWaveWakeUpCommandClass wakeUpCommandClass;

        WakeupTimerTask() {
            logger.trace("NODE {}: Creating WakeupTimerTask", getNodeId());
            wakeUpCommandClass = (ZWaveWakeUpCommandClass) getEndpoint(0)
                    .getCommandClass(ZWaveCommandClass.CommandClass.COMMAND_CLASS_WAKE_UP);
            if (wakeUpCommandClass == null) {
                logger.debug("NODE {}: COMMAND_CLASS_WAKE_UP not found - setting AWAKE", getNodeId());
                awake = true;
            }

            triggered = false;
        }

        @Override
        public void run() {
            if (isAwake() == false) {
                logger.trace("NODE {}: WakeupTimerTask Already asleep", getNodeId());
                return;
            }

            logger.debug("NODE {}: WakeupTimerTask {} Messages waiting, state {}", getNodeId(),
                    controller.getSendQueueLength(getNodeId()), getNodeInitStage());
            if (controller.getSendQueueLength(getNodeId()) != 0) {
                triggered = false;
                return;
            }

            if (triggered == false) {
                logger.trace("NODE {}: WakeupTimerTask First iteration", getNodeId());
                triggered = true;
                return;
            }

            // Tell the device to go back to sleep.
            logger.debug("NODE {}: No more messages, go back to sleep", getNodeId());
            if (wakeUpCommandClass != null) {
                ZWaveTransactionResponse response = sendTransaction(wakeUpCommandClass.getNoMoreInformationMessage(),
                        0);
                logger.debug("NODE {}: Went to sleep {}", getNodeId(), response.getState());
            }
            // When this transaction completes, assume we're asleep
            setAwake(false);

            // Stop the timer
            resetSleepTimer();
        }
    }

    private synchronized void setSleepTimer() {
        // Stop any existing timer
        resetSleepTimer();

        // Create the timer task
        timerTask = new WakeupTimerTask();

        int timerDelay;

        // Start the timer
        // If the initialisation is complete, then use a short delay,
        // Otherwise use a longer delay...
        if (isInitializationComplete() || controller.getSendQueueLength(getNodeId()) == 0) {
            timerDelay = sleepDelay;
        } else {
            timerDelay = 5000;
        }
        logger.debug("NODE {}: Start sleep timer at {}ms", getNodeId(), timerDelay);

        timer.schedule(timerTask, timerDelay / 2, timerDelay / 2);
    }

    private synchronized void resetSleepTimer() {
        // Stop any existing timer
        if (timerTask != null) {
            timerTask.cancel();
        }
        timerTask = null;
    }
}<|MERGE_RESOLUTION|>--- conflicted
+++ resolved
@@ -55,7 +55,7 @@
 public class ZWaveNode {
 
     @XStreamOmitField
-    private final static Logger logger = LoggerFactory.getLogger(ZWaveNode.class);
+    private static final Logger logger = LoggerFactory.getLogger(ZWaveNode.class);
 
     @XStreamOmitField
     private ZWaveController controller;
@@ -976,26 +976,10 @@
      * if the device endpoint is the root node, and the receive endpoint is 0, we use the
      * single instance command class, otherwise we use the multi instance class if it exists.
      *
-<<<<<<< HEAD
-     * @param endpoint the endpoint required to send the reports
-=======
->>>>>>> 9171aae1
      * @param groupId the group to be set
      * @param member the {@link ZWaveAssociation} to be set to report to (receive)
      * @return {@link ZWaveCommandClassTransactionPayload}
      */
-<<<<<<< HEAD
-    public SerialMessage setAssociation(ZWaveEndpoint endpoint, int groupId, int nodeId, int endpointId) {
-        ZWaveMultiAssociationCommandClass multiAssociationCommandClass = (ZWaveMultiAssociationCommandClass) getCommandClass(
-                CommandClass.MULTI_INSTANCE_ASSOCIATION);
-        if (multiAssociationCommandClass != null) {
-            ZWaveAssociationGroup group = getAssociationGroup(groupId);
-            // Associations to endpoint 0 are only allowed if version is greater than 3
-            // Here we check that this is a lifeline group
-            if ((endpointId == 0 && multiAssociationCommandClass.getVersion() >= 3 && group != null
-                    && group.getProfile2() != null && group.getProfile2() == 1) || endpointId != 0) {
-                return multiAssociationCommandClass.setAssociationMessage(groupId, nodeId, endpointId);
-=======
     public ZWaveCommandClassTransactionPayload setAssociation(int groupId, ZWaveAssociation member) {
         if (endpoints.size() > 1) {
             ZWaveMultiAssociationCommandClass multiAssociationCommandClass = (ZWaveMultiAssociationCommandClass) getCommandClass(
@@ -1003,7 +987,6 @@
             if (multiAssociationCommandClass != null && groupId <= multiAssociationCommandClass.getMaxGroup()) {
                 return multiAssociationCommandClass.setAssociationMessage(groupId, member.getNode(),
                         member.getEndpoint() == null ? 0 : member.getEndpoint());
->>>>>>> 9171aae1
             }
         }
 
