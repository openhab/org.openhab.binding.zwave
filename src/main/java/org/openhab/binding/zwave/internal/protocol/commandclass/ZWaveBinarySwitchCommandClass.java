--- conflicted
+++ resolved
@@ -38,7 +38,7 @@
 public class ZWaveBinarySwitchCommandClass extends ZWaveCommandClass implements ZWaveCommandClassDynamicState {
 
     @XStreamOmitField
-    private final static Logger logger = LoggerFactory.getLogger(ZWaveBinarySwitchCommandClass.class);
+    private static final Logger logger = LoggerFactory.getLogger(ZWaveBinarySwitchCommandClass.class);
 
     private static final int SWITCH_BINARY_SET = 0x01;
     private static final int SWITCH_BINARY_GET = 0x02;
@@ -62,35 +62,7 @@
 
     @Override
     public CommandClass getCommandClass() {
-<<<<<<< HEAD
-        return CommandClass.SWITCH_BINARY;
-    }
-
-    /**
-     * {@inheritDoc}
-     *
-     * @throws ZWaveSerialMessageException
-     */
-    @Override
-    public void handleApplicationCommandRequest(SerialMessage serialMessage, int offset, int endpoint)
-            throws ZWaveSerialMessageException {
-        logger.debug(String.format("Received Switch Binary Request for Node ID = %d", this.getNode().getNodeId()));
-        int command = serialMessage.getMessagePayloadByte(offset);
-        switch (command) {
-            case SWITCH_BINARY_SET:
-                logger.debug("NODE {}: Switch Binary SET", this.getNode().getNodeId());
-            case SWITCH_BINARY_REPORT:
-                processSwitchBinaryReport(serialMessage, offset, endpoint);
-
-                dynamicDone = true;
-                break;
-            default:
-                logger.debug(String.format("Unsupported Command 0x%02X for command class %s (0x%02X).", command,
-                        this.getCommandClass().getLabel(), this.getCommandClass().getKey()));
-        }
-=======
         return CommandClass.COMMAND_CLASS_SWITCH_BINARY;
->>>>>>> 9171aae1
     }
 
     /**
