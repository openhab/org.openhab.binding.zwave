--- conflicted
+++ resolved
@@ -39,11 +39,7 @@
  */
 public class ZWaveMeterConverter extends ZWaveCommandClassConverter {
 
-<<<<<<< HEAD
-    private final static Logger logger = LoggerFactory.getLogger(ZWaveMeterConverter.class);
-=======
     private final Logger logger = LoggerFactory.getLogger(ZWaveMeterConverter.class);
->>>>>>> 9171aae1
 
     /**
      * Constructor. Creates a new instance of the {@link ZWaveMeterConverter} class.
