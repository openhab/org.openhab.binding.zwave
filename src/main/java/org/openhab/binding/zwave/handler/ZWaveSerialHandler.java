/**
 * Copyright (c) 2010-2020 Contributors to the openHAB project
 *
 * See the NOTICE file(s) distributed with this work for additional
 * information.
 *
 * This program and the accompanying materials are made available under the
 * terms of the Eclipse Public License 2.0 which is available at
 * http://www.eclipse.org/legal/epl-2.0
 *
 * SPDX-License-Identifier: EPL-2.0
 */
package org.openhab.binding.zwave.handler;

import static org.openhab.binding.zwave.ZWaveBindingConstants.*;

import java.io.IOException;
import java.io.InputStream;
import java.io.OutputStream;
import java.util.Optional;
import java.util.TooManyListenersException;
import java.util.concurrent.ScheduledFuture;
import java.util.concurrent.TimeUnit;

import org.apache.commons.io.IOUtils;
import org.eclipse.jdt.annotation.NonNullByDefault;
import org.eclipse.jdt.annotation.Nullable;
import org.eclipse.smarthome.core.library.types.DecimalType;
import org.eclipse.smarthome.core.thing.Bridge;
import org.eclipse.smarthome.core.thing.ChannelUID;
import org.eclipse.smarthome.core.thing.ThingStatus;
import org.eclipse.smarthome.core.thing.ThingStatusDetail;
import org.eclipse.smarthome.core.types.Command;
import org.eclipse.smarthome.io.transport.serial.PortInUseException;
import org.eclipse.smarthome.io.transport.serial.SerialPort;
import org.eclipse.smarthome.io.transport.serial.SerialPortEvent;
import org.eclipse.smarthome.io.transport.serial.SerialPortEventListener;
import org.eclipse.smarthome.io.transport.serial.SerialPortIdentifier;
import org.eclipse.smarthome.io.transport.serial.SerialPortManager;
import org.eclipse.smarthome.io.transport.serial.UnsupportedCommOperationException;
import org.openhab.binding.zwave.ZWaveBindingConstants;
import org.openhab.binding.zwave.internal.protocol.SerialMessage;
import org.slf4j.Logger;
import org.slf4j.LoggerFactory;

/**
 * The {@link ZWaveSerialHandler} is responsible for the serial communications to the ZWave stick.
 * <p>
 * The {@link ZWaveSerialHandler} is a SmartHome bridge. It handles the serial communications, and provides a number of
 * channels that feed back serial communications statistics.
 *
 * @author Chris Jackson - Initial contribution
 */
@NonNullByDefault
public class ZWaveSerialHandler extends ZWaveControllerHandler {

    private static final int SERIAL_RECEIVE_TIMEOUT = 250;
    private static final long WATCHDOG_INIT_SECONDS = 5;
    private static final long WATCHDOG_CHECK_SECONDS = 30;

    private final Logger logger = LoggerFactory.getLogger(ZWaveSerialHandler.class);

    private final SerialPortManager serialPortManager;

    private String portId = "";

    private @Nullable SerialPort serialPort;
    private @Nullable InputStream inputStream;
    private @Nullable OutputStream outputStream;

    private int SOFCount = 0;
    private int CANCount = 0;
    private int NAKCount = 0;
    private int ACKCount = 0;
    private int OOFCount = 0;
    private int CSECount = 0;

    private @Nullable ZWaveReceiveThread receiveThread;
    private @NonNullByDefault({}) ScheduledFuture<?> watchdog;

    public ZWaveSerialHandler(Bridge thing, SerialPortManager serialPortManager) {
        super(thing);
        this.serialPortManager = serialPortManager;
    }

    @Override
    public void initialize() {
        logger.debug("Initializing ZWave serial controller.");

        portId = (String) getConfig().get(CONFIGURATION_PORT);

        super.initialize();
        watchdog = scheduler.scheduleWithFixedDelay(this::watchSerialPort, WATCHDOG_INIT_SECONDS,
                WATCHDOG_CHECK_SECONDS, TimeUnit.SECONDS);

    }

    /**
     * Gets a serial port identifier for a given name.
     * Workaround for getIdentifier in SerialPortManager class, because it doesn't detected correctly that the device is
     * unplugged.
     *
     * @param the name
     * @return a serial port identifier or null
     */
    private @Nullable SerialPortIdentifier getSerialPortIdentifier(final String name) {
        Optional<SerialPortIdentifier> opt = serialPortManager.getIdentifiers().filter(id -> id.getName().equals(name))
                .findFirst();
        if (opt.isPresent()) {
            return opt.get();
        } else {
            return null;
        }
    }

    private void watchSerialPort() {
        try {
            SerialPortIdentifier portIdentifier = getSerialPortIdentifier(portId);
            if (portIdentifier == null) {
                if (serialPort != null) {
                    onSerialPortError(ZWaveBindingConstants.OFFLINE_SERIAL_NOTFOUND);
                }
                updateStatus(ThingStatus.OFFLINE, ThingStatusDetail.OFFLINE.COMMUNICATION_ERROR,
                        ZWaveBindingConstants.OFFLINE_SERIAL_NOTFOUND + " [\"" + portId + "\"]");
                return;
            }

            if (serialPort != null) {
                return;
            }

            logger.debug("Connecting to serial port '{}'", portId);
            SerialPort commPort = portIdentifier.open("org.openhab.binding.zwave", 2000);
            serialPort = commPort;
            commPort.setSerialPortParams(115200, SerialPort.DATABITS_8, SerialPort.STOPBITS_1, SerialPort.PARITY_NONE);
            commPort.enableReceiveThreshold(1);
            commPort.enableReceiveTimeout(SERIAL_RECEIVE_TIMEOUT);
            inputStream = commPort.getInputStream();
            outputStream = commPort.getOutputStream();
            logger.debug("Starting receive thread");

            ZWaveReceiveThread zWaveReceiveThread = new ZWaveReceiveThread();
            receiveThread = zWaveReceiveThread;
            zWaveReceiveThread.start();

            // RXTX serial port library causes high CPU load
            // Start event listener, which will just sleep and slow down event loop
            commPort.addEventListener(zWaveReceiveThread);
            commPort.notifyOnDataAvailable(false);

            logger.debug("Serial port is initialized");

            initializeNetwork();
        } catch (PortInUseException e) {
            onSerialPortError(ZWaveBindingConstants.OFFLINE_SERIAL_INUSE);
        } catch (UnsupportedCommOperationException e) {
            onSerialPortError(ZWaveBindingConstants.OFFLINE_SERIAL_UNSUPPORTED);
        } catch (IOException e) {
            onSerialPortError(ZWaveBindingConstants.OFFLINE_CTLR_OFFLINE);
        } catch (TooManyListenersException e) {
            onSerialPortError(ZWaveBindingConstants.OFFLINE_SERIAL_LISTENERS);
        } catch (RuntimeException e) {
            logger.debug("Unexpected runtime exception during serial port initialized ", e);
            onSerialPortError(ZWaveBindingConstants.OFFLINE_CTLR_OFFLINE);
        }
    }

    /**
     * Closes the connection to the ZWave controller.
     */
    @Override
    public void dispose() {
        disposeReceiveThread();
        disposeSerialConnection();

        if (watchdog != null && !watchdog.isCancelled()) {
            watchdog.cancel(true);
        }
        logger.debug("Stopped ZWave serial handler");

        super.dispose();
    }

    /**
     * Stops resources when serial port is disconnected.
     */
    private void onSerialPortError(String errorMessage) {
        stopNetwork();
        disposeReceiveThread();
        disposeSerialConnection();

        updateStatus(ThingStatus.OFFLINE, ThingStatusDetail.OFFLINE.COMMUNICATION_ERROR,
                errorMessage + " [\"" + portId + "\"]");
    }

    /**
     * Closes serial port connection
     */
    private void disposeSerialConnection() {
        logger.debug("Disposing serial connection");
        if (inputStream != null) {
            IOUtils.closeQuietly(inputStream);
            inputStream = null;
        }
        if (outputStream != null) {
            IOUtils.closeQuietly(outputStream);
            outputStream = null;
        }

        if (serialPort != null) {
            serialPort.removeEventListener();
            serialPort.close();
            serialPort = null;
        }
        logger.debug("Serial connection disposed");
    }

    /**
     * Closes receive thread
     */
    private void disposeReceiveThread() {
        logger.debug("Disposing receive thread");
        if (receiveThread != null) {
            receiveThread.interrupt();
            try {
                receiveThread.join();
            } catch (InterruptedException e) {
            }
            receiveThread = null;
        }
        logger.debug("Receive thread dispose");
    }

    @Override
    public void handleCommand(ChannelUID channelUID, Command command) {
    }

    /**
     * ZWave controller Receive Thread. Takes care of receiving all messages.
     * It uses a semaphore to synchronize communication with the sending thread.
     */
    private class ZWaveReceiveThread extends Thread implements SerialPortEventListener {

<<<<<<< HEAD
        private static final int SOF = 0x01;
        private static final int ACK = 0x06;
        private static final int NAK = 0x15;
        private static final int CAN = 0x18;

        private final Logger logger = LoggerFactory.getLogger(ZWaveReceiveThread.class);

        private final int SEARCH_SOF = 0;
        private final int SEARCH_LEN = 1;
        private final int SEARCH_DAT = 2;
=======
        private static final int SEARCH_SOF = 0;
        private static final int SEARCH_LEN = 1;
        private static final int SEARCH_DAT = 2;
>>>>>>> 7cde8454

        private int rxState = SEARCH_SOF;
        private int messageLength;
        private int rxLength;
        private byte @Nullable [] rxBuffer;

        ZWaveReceiveThread() {
            super("ZWaveReceiveInputThread");
        }

        @Override
        public void serialEvent(SerialPortEvent arg0) {
            try {
                logger.trace("RXTX library CPU load workaround, sleep forever");
                Thread.sleep(Long.MAX_VALUE);
            } catch (InterruptedException e) {
            }
        }

        /**
         * Sends 1 byte frame response.
         *
         * @param response
         *            the response code to send.
         */
        private void sendResponse(int response) {
            try {
                if (serialPort == null) {
                    return;
                }
                synchronized (outputStream) {
                    outputStream.write(response);
                    outputStream.flush();
                    logger.trace("Response SENT {}", response);
                }
            } catch (IOException e) {
                logger.warn("Exception during send", e);
            }
        }

        /**
         * Run method. Runs the actual receiving process.
         */
        @Override
        public void run() {
            logger.debug("Starting ZWave thread: Receive");
            try {
                // Initialise all the statistics channels
                updateState(new ChannelUID(getThing().getUID(), CHANNEL_SERIAL_SOF), new DecimalType(SOFCount));
                updateState(new ChannelUID(getThing().getUID(), CHANNEL_SERIAL_ACK), new DecimalType(ACKCount));
                updateState(new ChannelUID(getThing().getUID(), CHANNEL_SERIAL_NAK), new DecimalType(NAKCount));
                updateState(new ChannelUID(getThing().getUID(), CHANNEL_SERIAL_CAN), new DecimalType(CANCount));
                updateState(new ChannelUID(getThing().getUID(), CHANNEL_SERIAL_OOF), new DecimalType(OOFCount));
                updateState(new ChannelUID(getThing().getUID(), CHANNEL_SERIAL_CSE), new DecimalType(CSECount));

                // Send a NAK to resynchronise communications
                sendResponse(NAK);

                while (!interrupted()) {
                    int nextByte;

                    try {
                        if (serialPort == null) {
                            break;
                        }
                        nextByte = inputStream.read();
                        // logger.debug("SERIAL:: STATE {}, nextByte {}, count {} ", rxState, nextByte, rxLength);

                        // If byte value is -1, this is a timeout
                        if (nextByte == -1) {
                            if (rxState != SEARCH_SOF) {
                                // If we're not searching for a new frame when we get a timeout, something bad happened
                                logger.debug("Receive Timeout - Sending NAK");
                                rxState = SEARCH_SOF;
                            }
                            continue;
                        }
                    } catch (IOException e) {
                        logger.warn("Got I/O exception {} during receiving. exiting thread.", e.getLocalizedMessage());
                        break;
                    }

                    switch (rxState) {
                        case SEARCH_SOF:
                            switch (nextByte) {
                                case SOF:
                                    logger.trace("Received SOF");

                                    // Keep track of statistics
                                    SOFCount++;
                                    updateState(new ChannelUID(getThing().getUID(), CHANNEL_SERIAL_SOF),
                                            new DecimalType(SOFCount));
                                    rxState = SEARCH_LEN;
                                    break;

                                case ACK:
                                    // Keep track of statistics
                                    ACKCount++;
                                    updateState(new ChannelUID(getThing().getUID(), CHANNEL_SERIAL_ACK),
                                            new DecimalType(ACKCount));
                                    logger.debug("Receive Message = 06");
                                    SerialMessage ackMessage = new SerialMessage(new byte[] { ACK });
                                    incomingMessage(ackMessage);
                                    break;

                                case NAK:
                                    // A NAK means the CRC was incorrectly received by the controller
                                    NAKCount++;
                                    updateState(new ChannelUID(getThing().getUID(), CHANNEL_SERIAL_NAK),
                                            new DecimalType(NAKCount));
                                    logger.debug("Receive Message = 15");
                                    SerialMessage nakMessage = new SerialMessage(new byte[] { NAK });
                                    incomingMessage(nakMessage);
                                    break;

                                case CAN:
                                    // The CAN means that the controller dropped the frame
                                    CANCount++;
                                    updateState(new ChannelUID(getThing().getUID(), CHANNEL_SERIAL_CAN),
                                            new DecimalType(CANCount));
                                    // logger.debug("Protocol error (CAN)");
                                    logger.debug("Receive Message = 18");
                                    SerialMessage canMessage = new SerialMessage(new byte[] { CAN });
                                    incomingMessage(canMessage);
                                    break;

                                default:
                                    OOFCount++;
                                    updateState(new ChannelUID(getThing().getUID(), CHANNEL_SERIAL_OOF),
                                            new DecimalType(OOFCount));
                                    logger.debug(String.format("Protocol error (OOF). Got 0x%02X.", nextByte));
                                    // Let the timeout deal with sending the NAK
                                    break;
                            }
                            break;

                        case SEARCH_LEN:
                            // Sanity check the frame length
                            if (nextByte < 4 || nextByte > 64) {
                                logger.debug("Frame length is out of limits ({})", nextByte);

                                break;
                            }
                            messageLength = (nextByte & 0xff) + 2;

                            rxBuffer = new byte[messageLength];
                            rxBuffer[0] = SOF;
                            rxBuffer[1] = (byte) nextByte;
                            rxLength = 2;
                            rxState = SEARCH_DAT;
                            break;

                        case SEARCH_DAT:
                            rxBuffer[rxLength] = (byte) nextByte;
                            rxLength++;

                            if (rxLength < messageLength) {
                                break;
                            }

                            logger.debug("Receive Message = {}", SerialMessage.bb2hex(rxBuffer));
                            SerialMessage recvMessage = new SerialMessage(rxBuffer);
                            if (recvMessage.isValid) {
                                logger.trace("Message is valid, sending ACK");
                                sendResponse(ACK);

                                incomingMessage(recvMessage);
                            } else {
                                CSECount++;
                                updateState(new ChannelUID(getThing().getUID(), CHANNEL_SERIAL_CSE),
                                        new DecimalType(CSECount));

                                logger.debug("Message is invalid, discarding");
                                sendResponse(NAK);
                            }

                            rxState = SEARCH_SOF;
                            break;
                    }

                }
            } catch (RuntimeException e) {
                logger.warn("Exception during ZWave thread. ", e);
            } finally {
                logger.debug("Stopped ZWave thread: Receive");
                if (serialPort != null) {
                    serialPort.removeEventListener();
                }
            }
        }
    }

    @Override
    public void sendPacket(@Nullable SerialMessage serialMessage) {
        byte[] buffer = serialMessage.getMessageBuffer();
        if (serialPort == null) {
            logger.debug("NODE {}: Port closed sending REQUEST Message = {}", serialMessage.getMessageNode(),
                    SerialMessage.bb2hex(buffer));
            return;
        }

        logger.debug("NODE {}: Sending REQUEST Message = {}", serialMessage.getMessageNode(),
                SerialMessage.bb2hex(buffer));

        try {
            synchronized (outputStream) {
                outputStream.write(buffer);
                outputStream.flush();
                logger.debug("Message SENT");
            }
        } catch (IOException e) {
            logger.warn("Got I/O exception {} during sending. exiting thread.", e.getLocalizedMessage());
            onSerialPortError(ZWaveBindingConstants.OFFLINE_CTLR_OFFLINE);
        }
    }
}<|MERGE_RESOLUTION|>--- conflicted
+++ resolved
@@ -241,7 +241,6 @@
      */
     private class ZWaveReceiveThread extends Thread implements SerialPortEventListener {
 
-<<<<<<< HEAD
         private static final int SOF = 0x01;
         private static final int ACK = 0x06;
         private static final int NAK = 0x15;
@@ -249,14 +248,9 @@
 
         private final Logger logger = LoggerFactory.getLogger(ZWaveReceiveThread.class);
 
-        private final int SEARCH_SOF = 0;
-        private final int SEARCH_LEN = 1;
-        private final int SEARCH_DAT = 2;
-=======
         private static final int SEARCH_SOF = 0;
         private static final int SEARCH_LEN = 1;
         private static final int SEARCH_DAT = 2;
->>>>>>> 7cde8454
 
         private int rxState = SEARCH_SOF;
         private int messageLength;
