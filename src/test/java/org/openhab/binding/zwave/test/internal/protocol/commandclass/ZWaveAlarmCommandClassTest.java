--- conflicted
+++ resolved
@@ -161,7 +161,22 @@
     }
 
     @Test
-<<<<<<< HEAD
+    public void getNotificationReportMessage() {
+        ZWaveAlarmCommandClass cls = (ZWaveAlarmCommandClass) getCommandClass(CommandClass.ALARM);
+        SerialMessage msg;
+
+        cls.setVersion(1);
+        msg = cls.getNotificationReportMessage(AlarmType.BURGLAR, 1);
+        assertNull(msg);
+
+        byte[] expectedResponseV2 = { 1, 15, 0, 19, 99, 8, 113, 5, 0, 0, 0, 0, 7, 1, 0, 0, -6 };
+        cls.setVersion(2);
+        msg = cls.getNotificationReportMessage(AlarmType.BURGLAR, 1);
+
+        assertTrue(Arrays.equals(msg.getMessageBuffer(), expectedResponseV2));
+    }
+
+    @Test
     public void handleSupportedReport() {
         byte[] packetData = { 0x01, 0x10, 0x00, 0x04, 0x00, 0x0E, 0x0A, 0x71, 0x05, 0x00, 0x00, 0x00, (byte) 0xFF, 0x08,
                 0x01, 0x00, 0x00, 0x6D };
@@ -180,21 +195,4 @@
         assertEquals(event.getAlarmEvent(), 1);
         assertEquals(event.getAlarmStatus(), 0xFF);
     }
-
-=======
-    public void getNotificationReportMessage() {
-        ZWaveAlarmCommandClass cls = (ZWaveAlarmCommandClass) getCommandClass(CommandClass.ALARM);
-        SerialMessage msg;
-
-        cls.setVersion(1);
-        msg = cls.getNotificationReportMessage(AlarmType.BURGLAR, 1);
-        assertNull(msg);
-
-        byte[] expectedResponseV2 = { 1, 15, 0, 19, 99, 8, 113, 5, 0, 0, 0, 0, 7, 1, 0, 0, -6 };
-        cls.setVersion(2);
-        msg = cls.getNotificationReportMessage(AlarmType.BURGLAR, 1);
-
-        assertTrue(Arrays.equals(msg.getMessageBuffer(), expectedResponseV2));
-    }
->>>>>>> e5696e87
 }