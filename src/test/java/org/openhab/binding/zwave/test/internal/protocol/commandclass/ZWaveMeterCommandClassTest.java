/**
 * Copyright (c) 2014-2016 by the respective copyright holders.
 *
 * All rights reserved. This program and the accompanying materials
 * are made available under the terms of the Eclipse Public License v1.0
 * which accompanies this distribution, and is available at
 * http://www.eclipse.org/legal/epl-v10.html
 */
package org.openhab.binding.zwave.test.internal.protocol.commandclass;

import static org.junit.Assert.*;

import java.math.BigDecimal;
import java.util.Arrays;
import java.util.HashMap;
import java.util.List;
import java.util.Map;

import org.junit.Test;
import org.openhab.binding.zwave.internal.protocol.SerialMessage;
import org.openhab.binding.zwave.internal.protocol.commandclass.ZWaveCommandClass.CommandClass;
import org.openhab.binding.zwave.internal.protocol.commandclass.ZWaveMeterCommandClass;
import org.openhab.binding.zwave.internal.protocol.commandclass.ZWaveMeterCommandClass.MeterScale;
import org.openhab.binding.zwave.internal.protocol.commandclass.ZWaveMeterCommandClass.ZWaveMeterValueEvent;
import org.openhab.binding.zwave.internal.protocol.event.ZWaveEvent;

/**
 * Test cases for {@link ZWaveMeterCommandClass}.
 *
 * @author Chris Jackson - Initial version
 */
public class ZWaveMeterCommandClassTest extends ZWaveCommandClassTest {

    @Test
    public void Meter_Electric_Watts() {
        byte[] packetData = { 0x01, 0x14, 0x00, 0x04, 0x00, 0x2C, 0x0E, 0x32, 0x02, 0x21, 0x34, 0x00, 0x00, 0x01,
                (byte) 0xB7, 0x00, 0x00, 0x00, 0x00, 0x00, 0x00, 0x5E };

        List<ZWaveEvent> events = processCommandClassMessage(packetData);

        assertEquals(events.size(), 1);

        ZWaveMeterValueEvent event = (ZWaveMeterValueEvent) events.get(0);

        assertEquals(event.getCommandClass(), CommandClass.METER);
        // assertEquals(event.getNodeId(), 44);
        assertEquals(event.getEndpoint(), 0);
        assertEquals(event.getMeterScale(), ZWaveMeterCommandClass.MeterScale.E_W);
        assertEquals(event.getMeterType(), ZWaveMeterCommandClass.MeterType.ELECTRIC);
        assertEquals(event.getValue(), new BigDecimal("43.9"));
    }

    @Test
    public void Meter_Electric_Watts_2() {
        byte[] packetData = { 0x01, 0x0E, 0x00, 0x04, 0x00, 0x1B, 0x08, 0x32, 0x02, 0x21, 0x74, 0x00, 0x02, 0x5C, 0x1D,
                (byte) 0xC0 };

        List<ZWaveEvent> events = processCommandClassMessage(packetData);

        assertEquals(events.size(), 1);

        ZWaveMeterValueEvent event = (ZWaveMeterValueEvent) events.get(0);

        assertEquals(event.getCommandClass(), CommandClass.METER);
        // assertEquals(event.getNodeId(), 27);
        assertEquals(event.getEndpoint(), 0);
        assertEquals(event.getMeterScale(), ZWaveMeterCommandClass.MeterScale.E_W);
        assertEquals(event.getMeterType(), ZWaveMeterCommandClass.MeterType.ELECTRIC);
        assertEquals(event.getValue(), new BigDecimal("154.653"));
    }

    @Test
    public void setValueMessage() {
        ZWaveMeterCommandClass cls = (ZWaveMeterCommandClass) getCommandClass(CommandClass.METER);
        SerialMessage msg;

        byte[] expectedResponseV1 = { 1, 9, 0, 19, 99, 2, 50, 1, 0, 0, -73 };
        cls.setVersion(1);
        msg = cls.getValueMessage().getSerialMessage();
        msg.setCallbackId(0);
        assertTrue(Arrays.equals(msg.getMessageBuffer(), expectedResponseV1));
    }

    @Test
    public void getResetMessage() {
        ZWaveMeterCommandClass cls = (ZWaveMeterCommandClass) getCommandClass(CommandClass.METER);
        SerialMessage msg;

        byte[] expectedResponseV1 = { 1, 9, 0, 19, 99, 2, 50, 5, 0, 0, -77 };
        cls.setVersion(2);
        Map<String, String> options = new HashMap<String, String>();
        options.put("meterCanReset", "true");
        cls.setOptions(options);
<<<<<<< HEAD
        msg = cls.getResetMessage().getSerialMessage();
        msg.setCallbackId(0);
=======
        msg = cls.getResetMessage();
>>>>>>> ea1bfbb9
        assertTrue(Arrays.equals(msg.getMessageBuffer(), expectedResponseV1));
    }

    @Test
    public void getSupportedMessage() {
        ZWaveMeterCommandClass cls = (ZWaveMeterCommandClass) getCommandClass(CommandClass.METER);
        SerialMessage msg;

        byte[] expectedResponseV1 = { 1, 9, 0, 19, 99, 2, 50, 3, 0, 0, -75 };
        cls.setVersion(1);
        msg = cls.getSupportedMessage().getSerialMessage();
        msg.setCallbackId(0);
        assertTrue(Arrays.equals(msg.getMessageBuffer(), expectedResponseV1));
    }

    @Test
    public void getMessage() {
        ZWaveMeterCommandClass cls = (ZWaveMeterCommandClass) getCommandClass(CommandClass.METER);
        SerialMessage msg;

        byte[] expectedResponseV1 = { 1, 10, 0, 19, 99, 3, 50, 1, 0, 0, 0, -75 };
        cls.setVersion(1);
        msg = cls.getMessage(MeterScale.E_KWh).getSerialMessage();
        msg.setCallbackId(0);
        assertTrue(Arrays.equals(msg.getMessageBuffer(), expectedResponseV1));
    }

    @Test
    public void setOptions() {
        ZWaveMeterCommandClass cls = (ZWaveMeterCommandClass) getCommandClass(CommandClass.METER);

        // Not supported in V1
        assertEquals(0, cls.initialize(true).size());

        // Get supported in V2
        cls.setVersion(2);
        assertEquals(1, cls.initialize(true).size());

        Map<String, String> options = new HashMap<String, String>(2);
        options.put("meterType", "ELECTRIC");
        options.put("meterScale", "E_W");
        cls.setOptions(options);

        // Don't request if we've set the type and scale
        assertEquals(0, cls.initialize(true).size());
    }
}<|MERGE_RESOLUTION|>--- conflicted
+++ resolved
@@ -91,12 +91,8 @@
         Map<String, String> options = new HashMap<String, String>();
         options.put("meterCanReset", "true");
         cls.setOptions(options);
-<<<<<<< HEAD
         msg = cls.getResetMessage().getSerialMessage();
         msg.setCallbackId(0);
-=======
-        msg = cls.getResetMessage();
->>>>>>> ea1bfbb9
         assertTrue(Arrays.equals(msg.getMessageBuffer(), expectedResponseV1));
     }
 
