/**
 * Copyright (c) 2014-2016 by the respective copyright holders.
 *
 * All rights reserved. This program and the accompanying materials
 * are made available under the terms of the Eclipse Public License v1.0
 * which accompanies this distribution, and is available at
 * http://www.eclipse.org/legal/epl-v10.html
 */
package org.openhab.binding.zwave.test.internal.protocol.commandclass;

import static org.junit.Assert.assertTrue;

import java.math.BigDecimal;
import java.util.Arrays;

import org.junit.Test;
import org.openhab.binding.zwave.internal.protocol.SerialMessage;
import org.openhab.binding.zwave.internal.protocol.commandclass.ZWaveCommandClass.CommandClass;
import org.openhab.binding.zwave.internal.protocol.commandclass.ZWaveThermostatSetpointCommandClass;
import org.openhab.binding.zwave.internal.protocol.commandclass.ZWaveThermostatSetpointCommandClass.SetpointType;

/**
 * Test cases for {@link ZWaveThermostatSetpointCommandClass}.
 *
 * @author Chris Jackson - Initial version
 */
public class ZWaveThermostatSetpointCommandClassTest extends ZWaveCommandClassTest {

    @Test
    public void getValueMessage() {
        ZWaveThermostatSetpointCommandClass cls = (ZWaveThermostatSetpointCommandClass) getCommandClass(
                CommandClass.THERMOSTAT_SETPOINT);
        SerialMessage msg;

        byte[] expectedResponseV1 = { 1, 9, 0, 19, 99, 2, 67, 4, 0, 0, -61 };
        cls.setVersion(1);
        msg = cls.getValueMessage().getSerialMessage();
        msg.setCallbackId(0);
        assertTrue(Arrays.equals(msg.getMessageBuffer(), expectedResponseV1));
    }

    @Test
    public void setMessage() {
        ZWaveThermostatSetpointCommandClass cls = (ZWaveThermostatSetpointCommandClass) getCommandClass(
                CommandClass.THERMOSTAT_SETPOINT);
        SerialMessage msg;

        byte[] expectedResponse = { 1, 13, 0, 19, 99, 6, 67, 1, 2, 34, 0, -31, 0, 0, 7 };
        cls.setVersion(1);
<<<<<<< HEAD
        // msg = cls.setValueMessage(34);
        // byte[] x = msg.getMessageBuffer();
        // msg.setCallbackId(0);
        // assertTrue(Arrays.equals(msg.getMessageBuffer(), expectedResponseV1));
=======
        msg = cls.setMessage(0, SetpointType.COOLING, new BigDecimal(22.5));
        msg.setCallbackId(0);
        assertTrue(Arrays.equals(msg.getMessageBuffer(), expectedResponse));
>>>>>>> 3a3e598c
    }

    @Test
    public void getSupportedMessage() {
        ZWaveThermostatSetpointCommandClass cls = (ZWaveThermostatSetpointCommandClass) getCommandClass(
                CommandClass.THERMOSTAT_SETPOINT);
        SerialMessage msg;

        byte[] expectedResponseV1 = { 1, 9, 0, 19, 99, 2, 67, 4, 0, 0, -61 };
        cls.setVersion(1);
        msg = cls.getSupportedMessage().getSerialMessage();
        msg.setCallbackId(0);
        assertTrue(Arrays.equals(msg.getMessageBuffer(), expectedResponseV1));
    }
}<|MERGE_RESOLUTION|>--- conflicted
+++ resolved
@@ -47,16 +47,10 @@
 
         byte[] expectedResponse = { 1, 13, 0, 19, 99, 6, 67, 1, 2, 34, 0, -31, 0, 0, 7 };
         cls.setVersion(1);
-<<<<<<< HEAD
-        // msg = cls.setValueMessage(34);
-        // byte[] x = msg.getMessageBuffer();
-        // msg.setCallbackId(0);
-        // assertTrue(Arrays.equals(msg.getMessageBuffer(), expectedResponseV1));
-=======
-        msg = cls.setMessage(0, SetpointType.COOLING, new BigDecimal(22.5));
+        msg = cls.setMessage(0, SetpointType.COOLING, new BigDecimal(22.5)).getSerialMessage();
         msg.setCallbackId(0);
+        byte[] x = msg.getMessageBuffer();
         assertTrue(Arrays.equals(msg.getMessageBuffer(), expectedResponse));
->>>>>>> 3a3e598c
     }
 
     @Test
