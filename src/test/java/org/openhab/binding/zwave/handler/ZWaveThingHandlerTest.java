--- conflicted
+++ resolved
@@ -80,13 +80,9 @@
             Mockito.when(controller.getOwnNodeId()).thenReturn(1);
             Mockito.when(controllerHandler.getNode(Matchers.anyInt())).thenReturn(node);
             Mockito.when(node.getNodeId()).thenReturn(1);
-<<<<<<< HEAD
-            Mockito.when(node.getCommandClass(Matchers.eq(CommandClass.COMMAND_CLASS_WAKE_UP))).thenReturn(wakeupClass);
-=======
             Mockito.when(node.getAssociationGroup(Matchers.anyInt())).thenReturn(new ZWaveAssociationGroup(1));
             Mockito.when(node.getCommandClass(Matchers.eq(CommandClass.WAKE_UP))).thenReturn(wakeupClass);
             Mockito.when(node.getCommandClass(Matchers.eq(CommandClass.ASSOCIATION))).thenReturn(associationClass);
->>>>>>> 99578342
         } catch (NoSuchFieldException | SecurityException e) {
             // TODO Auto-generated catch block
             e.printStackTrace();
