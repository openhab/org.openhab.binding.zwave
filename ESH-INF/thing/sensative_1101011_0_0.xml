--- conflicted
+++ resolved
@@ -16,21 +16,13 @@
       <channel id="sensor_door" typeId="sensor_door">
         <label>Door Sensor</label>
         <properties>
-<<<<<<< HEAD
-          <property name="binding:*:OnOffType">COMMAND_CLASS_SENSOR_BINARY</property>
-=======
-          <property name="binding:*:OpenClosedType">ALARM;type=ACCESS_CONTROL</property>
->>>>>>> 3fd04a27
+          <property name="binding:*:OpenClosedType">COMMAND_CLASS_ALARM;type=ACCESS_CONTROL</property>
         </properties>
       </channel>
       <channel id="alarm_tamper" typeId="alarm_tamper">
         <label>Tamper Alarm</label>
         <properties>
-<<<<<<< HEAD
-          <property name="binding:*:OnOffType">COMMAND_CLASS_ALARM</property>
-=======
-          <property name="binding:*:OnOffType">ALARM;type=BURGLAR</property>
->>>>>>> 3fd04a27
+          <property name="binding:*:OnOffType">COMMAND_CLASS_ALARM;type=BURGLAR</property>
         </properties>
       </channel>
       <channel id="battery-level" typeId="system.battery-level">
