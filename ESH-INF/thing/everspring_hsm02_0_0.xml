--- conflicted
+++ resolved
@@ -14,11 +14,7 @@
       <channel id="sensor_door" typeId="sensor_door">
         <label>Door / Window Status</label>
         <properties>
-<<<<<<< HEAD
-          <property name="binding:*:OnOffType">COMMAND_CLASS_SENSOR_BINARY,COMMAND_CLASS_BASIC</property>
-=======
-          <property name="binding:*:OpenClosedType">SENSOR_BINARY,BASIC</property>
->>>>>>> 3fd04a27
+          <property name="binding:*:OpenClosedType">COMMAND_CLASS_SENSOR_BINARY,COMMAND_CLASS_BASIC</property>
         </properties>
       </channel>
       <channel id="alarm_general" typeId="alarm_general">
