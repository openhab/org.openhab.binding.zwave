--- conflicted
+++ resolved
@@ -38,15 +38,6 @@
         <label>Motion Alarm</label>
         <properties>
           <property name="binding:*:OnOffType">SENSOR_ALARM,BASIC;type=BURGLAR, event=8</property>
-<<<<<<< HEAD
-=======
-        </properties>
-      </channel>
-      <channel id="alarm_tamper" typeId="alarm_tamper">
-        <label>Tamper Alarm</label>
-        <properties>
-          <property name="binding:*:OnOffType">SENSOR_ALARM,BASIC;type=BURGLAR, event=3</property>
->>>>>>> afdc0fcd
         </properties>
       </channel>
     </channels>
@@ -119,7 +110,7 @@
       <parameter name="config_8_1" type="integer" groupName="configuration">
         <label>8: PIR Sensor Operating Mode</label>
         <description><![CDATA[
-The parameter determines the part of day in which the PIR sensor will be active.<br /><h1>Overview</h1><p>The parameter determines the part of day in which the PIR sensor will be active. This parameter influences only the motion reports and associations. Tamper, light intensity and temperature measurements will be still active, regardless of this parameter settings. 0 - PIR sensor always active 1 - PIR sensor active during the day only 2 - PIR sensor active during the night only. Default setting: 0 Parameter size: 1 [byte] </p>
+The parameter determines the part of day in which the PIR sensor will be active.<br /><h1>Overview</h1><p>The parameter determines the part of day in which the PIR sensor will be active. This parameter influences only the motion reports and associations. Tamper, light intensity and temperature measurements will be still active, regardless of this parameter settings. 0 - PIR sensor always active 1 - PIR sensor active during the day only 2 - PIR sensor active during the night only. Default setting: 0 Parameter size: 1 [byte] </p>
         ]]></description>
         <default>0</default>
         <options>
@@ -141,7 +132,7 @@
       <parameter name="config_12_1" type="integer" groupName="configuration">
         <label>12: BASIC command class configuration</label>
         <description><![CDATA[
-Determines the command frames sent in 1-st association group.<br /><h1>Overview</h1><p>The parameter determines the command frames sent in 1-st association group, assigned to PIR sensor.<br />0 - BASIC ON and BASIC OFF command frames sent in Basic Command Class.<br />1 - only the BASIC ON command frame sent in Basic Command Class.<br />2 - only the BASIC OFF command frame sent in Basic CommandClass.<br />Values of BASIC ON and BASIC OFF command frames may be modified by dedicated parameters.<br />Default setting: 0 Parameter size: 1 [byte] </p>
+Determines the command frames sent in 1-st association group.<br /><h1>Overview</h1><p>The parameter determines the command frames sent in 1-st association group, assigned to PIR sensor.<br />0 - BASIC ON and BASIC OFF command frames sent in Basic Command Class.<br />1 - only the BASIC ON command frame sent in Basic Command Class.<br />2 - only the BASIC OFF command frame sent in Basic CommandClass.<br />Values of BASIC ON and BASIC OFF command frames may be modified by dedicated parameters.<br />Default setting: 0 Parameter size: 1 [byte] </p>
         ]]></description>
         <default>0</default>
         <options>
@@ -173,7 +164,7 @@
                  min="0" max="122">
         <label>20: Tamper Sensitivity</label>
         <description><![CDATA[
-The parameter determines the changes in forces.<br /><h1>Overview</h1><p>The parameter determines the chages in forces acting on the Fibaro Motion Sensor resulting in tamper alarm being reported - g-force acceleration.<br />Available settigs: 0 - 122 (0.08 - 2g; multiply by 0.016g; 0 = tamper inactive)<br />Default setting: 15 (0.224g)<br />Parameter size: 1 [byte] </p>
+The parameter determines the changes in forces.<br /><h1>Overview</h1><p>The parameter determines the chages in forces acting on the Fibaro Motion Sensor resulting in tamper alarm being reported - g-force acceleration.<br />Available settigs: 0 - 122 (0.08 - 2g; multiply by 0.016g; 0 = tamper inactive)<br />Default setting: 15 (0.224g)<br />Parameter size: 1 [byte] </p>
         ]]></description>
         <default>15</default>
       </parameter>
@@ -182,7 +173,7 @@
                  min="0" max="65535">
         <label>22: Tamper - alarm cancellation delay</label>
         <description><![CDATA[
-Time period after which a tamper alarm will be cancelled.<br /><h1>Overview</h1><p>Time period after which a tamper alarm will be cancelled. Another tampering detected durig the countdown to cancellation will not extend the delay.<br />Available settings: 1 - 65535<br />Default setting: 30 (seconds)<br />Parameter size: 2 [bytes] </p>
+Time period after which a tamper alarm will be cancelled.<br /><h1>Overview</h1><p>Time period after which a tamper alarm will be cancelled. Another tampering detected durig the countdown to cancellation will not extend the delay.<br />Available settings: 1 - 65535<br />Default setting: 30 (seconds)<br />Parameter size: 2 [bytes] </p>
         ]]></description>
         <default>30</default>
       </parameter>
@@ -190,7 +181,7 @@
       <parameter name="config_24_1" type="integer" groupName="configuration">
         <label>24: Tamper Operating Modes</label>
         <description><![CDATA[
-The parameter determines the behaviour of tamper and how it reports.<br /><h1>Overview</h1><p>The parameter determines the behaviour of tamper and how it reports. </p> <p>0 – Tamper alarm is reported in Sensor Alarm command class / Cancellation is not reported.</p> <p>1 – Tamper alarm is reported in Sensor Alarm command class / Cancellation is reported in Sensor Alarm commad class after the time period set in parameter 22 (Tamper Alarm Cancellation Delay) 2 - Tamper alarm is reported in Sensor Alarm command class / Cancellation is not reported. Sensor’s orientation in space is reported in Fibar Commad Class after the time period set in paramer 22.</p> 3 - Tamper alarm is reported in Sensor Alarm command class / Cancellation is reported in Sensor Alarm commad class after the time period set in parameter 22. Sensor’s orientation in space is reported in Fibar Commad Class after the time period set in paramer 22.   4 - The maximum level of vibrations recorded in the time period set in parameter 22 is reported. Reports stop being sent when the vibrations cease. The reports are sent in Sensor Alarm command class. Value displayed in the “value” field (0 - 100) depends on the vibrations force. Reports to the association groups are sent using Sensor Alarm command class.   Available settings: 0 or 255 Default setting: 0 Parameter size: 1 [byte] 
+The parameter determines the behaviour of tamper and how it reports.<br /><h1>Overview</h1><p>The parameter determines the behaviour of tamper and how it reports. </p> <p>0 – Tamper alarm is reported in Sensor Alarm command class / Cancellation is not reported.</p> <p>1 – Tamper alarm is reported in Sensor Alarm command class / Cancellation is reported in Sensor Alarm commad class after the time period set in parameter 22 (Tamper Alarm Cancellation Delay) 2 - Tamper alarm is reported in Sensor Alarm command class / Cancellation is not reported. Sensor’s orientation in space is reported in Fibar Commad Class after the time period set in paramer 22.</p> 3 - Tamper alarm is reported in Sensor Alarm command class / Cancellation is reported in Sensor Alarm commad class after the time period set in parameter 22. Sensor’s orientation in space is reported in Fibar Commad Class after the time period set in paramer 22.   4 - The maximum level of vibrations recorded in the time period set in parameter 22 is reported. Reports stop being sent when the vibrations cease. The reports are sent in Sensor Alarm command class. Value displayed in the “value” field (0 - 100) depends on the vibrations force. Reports to the association groups are sent using Sensor Alarm command class.   Available settings: 0 or 255 Default setting: 0 Parameter size: 1 [byte] 
         ]]></description>
         <default>0</default>
         <options>
@@ -205,7 +196,7 @@
       <parameter name="config_26_1" type="integer" groupName="configuration">
         <label>26: Tamper Alarm Broadcast Mode</label>
         <description><![CDATA[
-Alarm frame will or will not be sent in broadcast mode.<br /><h1>Overview</h1><p>The parameter determines whether the tamper alarm frame will or will not be sent in broadcast mode. Alarm frames sent in broadcast mode may be received by all of the devices within communication range (if they accept such frames).</p> <p>0 - Tamper alarm is not sent in broadcast mode.</p> <p>1 - Tamper alarm sent in broadcast mode.</p> <p>Default setting: 0<br /> Parameter size: 1 [byte] </p>
+Alarm frame will or will not be sent in broadcast mode.<br /><h1>Overview</h1><p>The parameter determines whether the tamper alarm frame will or will not be sent in broadcast mode. Alarm frames sent in broadcast mode may be received by all of the devices within communication range (if they accept such frames).</p> <p>0 - Tamper alarm is not sent in broadcast mode.</p> <p>1 - Tamper alarm sent in broadcast mode.</p> <p>Default setting: 0<br /> Parameter size: 1 [byte] </p>
         ]]></description>
         <default>0</default>
         <options>
@@ -218,7 +209,7 @@
                  min="0" max="65535">
         <label>40: Illumination Report Threshold</label>
         <description><![CDATA[
-Change in level of light intensity resulting in illumination report.<br /><h1>Overview</h1><p>The parameter determines the change in light intensity level resulting in illumination report being sent to the main controller.</p> <p>Available settings: 0 - 65535 (1 - 65535 lux; 0 = reports are not sent)</p> <p>Default setting: 200 (200 lux) Parameter size: 2 [byte] </p>
+Change in level of light intensity resulting in illumination report.<br /><h1>Overview</h1><p>The parameter determines the change in light intensity level resulting in illumination report being sent to the main controller.</p> <p>Available settings: 0 - 65535 (1 - 65535 lux; 0 = reports are not sent)</p> <p>Default setting: 200 (200 lux) Parameter size: 2 [byte] </p>
         ]]></description>
         <default>200</default>
       </parameter>
@@ -227,7 +218,7 @@
                  min="0" max="65535">
         <label>42: Illumination Reports Interval</label>
         <description><![CDATA[
-Time interval between consecutive illumination reports.<br /><h1>Overview</h1><p>Time interval between consecutive illumination reports. The reports are sent even if there are no changes in the light intensity.</p> <p>Available settings: 0 - 65535 (1 - 65535 seconds; 0 = reports are not sent)</p> <p>Default setting: 0 (no reports) Parameter size: 2 [bytes] </p>
+Time interval between consecutive illumination reports.<br /><h1>Overview</h1><p>Time interval between consecutive illumination reports. The reports are sent even if there are no changes in the light intensity.</p> <p>Available settings: 0 - 65535 (1 - 65535 seconds; 0 = reports are not sent)</p> <p>Default setting: 0 (no reports) Parameter size: 2 [bytes] </p>
         ]]></description>
         <default>0</default>
       </parameter>
@@ -254,7 +245,7 @@
                  min="0" max="65535">
         <label>64: Temperature Reports Interval</label>
         <description><![CDATA[
-How often temperature reports will be sent to the main controller.<br /><h1>Overview</h1><p>The parameter determines how often the temperature reports will be sent to the main controller.<br />Available settings: 0 - 65535 (1 - 65535 seconds; 0 = reports are not sent)<br />Default setting: 0 Parameter size: 2 [byte] </p>
+How often temperature reports will be sent to the main controller.<br /><h1>Overview</h1><p>The parameter determines how often the temperature reports will be sent to the main controller.<br />Available settings: 0 - 65535 (1 - 65535 seconds; 0 = reports are not sent)<br />Default setting: 0 Parameter size: 2 [byte] </p>
         ]]></description>
         <default>0</default>
       </parameter>
