<?xml version="1.0" encoding="UTF-8"?>
<thing:thing-descriptions bindingId="zwave"
  xmlns:xsi="http://www.w3.org/2001/XMLSchema-instance"
  xmlns:thing="http://eclipse.org/smarthome/schemas/thing-description/v1.0.0"
  xsi:schemaLocation="http://eclipse.org/smarthome/schemas/thing-description/v1.0.0
                      http://eclipse.org/smarthome/schemas/thing-description/v1.0.0">

  <thing-type id="homeseer_ezmotionexpress_00_000" listed="false">
    <label>EZMotion Express Wireless 3-in-1 Sensor</label>
    <description>Wireless 3-in-1 Sensor</description>

    <!-- CHANNEL DEFINITIONS -->
    <channels>
      <channel id="alarm_motion" typeId="alarm_motion">
        <label>Motion Sensor</label>
        <properties>
          <property name="binding:*:DecimalType">SENSOR_MULTILEVEL,BASIC</property>
        </properties>
      </channel>
      <channel id="battery-level" typeId="system.battery-level">
        <properties>
          <property name="binding:*:PercentType">BATTERY</property>
        </properties>
      </channel>
      <channel id="battery-level1" typeId="system.battery-level">
        <properties>
          <property name="binding:*:PercentType">BATTERY:1</property>
        </properties>
      </channel>
      <channel id="sensor_luminance2" typeId="sensor_luminance">
        <label>Illumination Sensor</label>
        <properties>
<<<<<<< HEAD
          <property name="binding:*:DecimalType">SENSOR_MULTILEVEL:2</property>
=======
          <property name="binding:*:DecimalType">SENSOR_MULTILEVEL:2;type=LUMINANCE</property>
>>>>>>> 4006d8be
        </properties>
      </channel>
      <channel id="battery-level2" typeId="system.battery-level">
        <properties>
          <property name="binding:*:PercentType">BATTERY:2</property>
        </properties>
      </channel>
      <channel id="sensor_temperature3" typeId="sensor_temperature">
        <label>Temperature Sensor</label>
        <properties>
<<<<<<< HEAD
          <property name="binding:*:DecimalType">SENSOR_MULTILEVEL:3</property>
=======
          <property name="binding:*:DecimalType">SENSOR_MULTILEVEL:3;type=TEMPERATURE</property>
>>>>>>> 4006d8be
        </properties>
      </channel>
      <channel id="battery-level3" typeId="system.battery-level">
        <properties>
          <property name="binding:*:PercentType">BATTERY:3</property>
        </properties>
      </channel>
    </channels>

    <!-- DEVICE PROPERTY DEFINITIONS -->
    <properties>
      <property name="vendor">Express Controls</property>
      <property name="modelId">EZMotion Express</property>
      <property name="manufacturerId">001E</property>
      <property name="manufacturerRef">0002:0002,0002:0001</property>
      <property name="dbReference">140</property>
      <property name="commandClass:MULTI_INSTANCE:1">ccRemove</property>
      <property name="commandClass:CONFIGURATION:1">ccRemove</property>
      <property name="commandClass:MANUFACTURER_SPECIFIC:1">ccRemove</property>
      <property name="commandClass:NODE_NAMING:1">ccRemove</property>
      <property name="commandClass:BATTERY:1">ccRemove</property>
      <property name="commandClass:WAKE_UP:1">ccRemove</property>
      <property name="commandClass:ASSOCIATION:1">ccRemove</property>
      <property name="commandClass:VERSION:1">ccRemove</property>
      <property name="commandClass:MULTI_INSTANCE:2">ccRemove</property>
      <property name="commandClass:CONFIGURATION:2">ccRemove</property>
      <property name="commandClass:MANUFACTURER_SPECIFIC:2">ccRemove</property>
      <property name="commandClass:NODE_NAMING:2">ccRemove</property>
      <property name="commandClass:BATTERY:2">ccRemove</property>
      <property name="commandClass:WAKE_UP:2">ccRemove</property>
      <property name="commandClass:ASSOCIATION:2">ccRemove</property>
      <property name="commandClass:VERSION:2">ccRemove</property>
      <property name="commandClass:MULTI_INSTANCE:3">ccRemove</property>
      <property name="commandClass:CONFIGURATION:3">ccRemove</property>
      <property name="commandClass:MANUFACTURER_SPECIFIC:3">ccRemove</property>
      <property name="commandClass:NODE_NAMING:3">ccRemove</property>
      <property name="commandClass:BATTERY:3">ccRemove</property>
      <property name="commandClass:WAKE_UP:3">ccRemove</property>
      <property name="commandClass:ASSOCIATION:3">ccRemove</property>
      <property name="commandClass:VERSION:3">ccRemove</property>
      <property name="defaultAssociations">1</property>
    </properties>

    <!-- CONFIGURATION DESCRIPTIONS -->
    <config-description>

      <!-- PARAMETER DEFINITIONS -->
      <parameter-group name="configuration">
        <context>setup</context>
        <label>Configuration Parameters</label>
      </parameter-group>

      <parameter name="config_1_1" type="integer" groupName="configuration"
                 min="0" max="255">
        <label>1: Sensitivity</label>
        <description><![CDATA[
Sensitivity sets the amount of motion required for EZMotion to detect motion. A higher value makes it more sensitive and a lower value makes it less sensitive. Note that values above 200 are not recommended when EZMotion is battery operated.<br /> Reco
        ]]></description>
        <default>200</default>
      </parameter>

      <parameter name="config_2_1" type="integer" groupName="configuration"
                 min="0" max="255">
        <label>2: On Time</label>
        <description>On Time sets the number of minutes that the lights stay on when motion has not been detected. A value of 0 On Time is a special mode where the lights are constantly sent a command to turn them on whenever motion is detected. EZMotion will NOT turn the li</description>
        <default>20</default>
      </parameter>

      <parameter name="config_3_1" type="integer" groupName="configuration">
        <label>3: LED On/Off</label>
        <description>LED ON/OFF turns the LED on or off. A slight improvement in battery life is obtained by turning the LED off.</description>
        <default>255</default>
        <options>
          <option value="0">Off</option>
          <option value="255">On</option>
        </options>
      </parameter>

      <parameter name="config_4_1" type="integer" groupName="configuration"
                 min="0" max="255">
        <label>4: Light Threshold</label>
        <description>Light Threshold is the percentage of light in the room above which the lights will not be turned on. Light Threshold is often used in room with a lot of natural daylight. Setting Light Threshold to a value of 50% will cause EZMotion to not turn the lights</description>
        <default>100</default>
      </parameter>

      <parameter name="config_5_1" type="integer" groupName="configuration"
                 min="0" max="255">
        <label>5: Stay Awake</label>
        <description><![CDATA[
Setting Stay Awake to a non-zero value will cause EZMotion to always be awake. NOTE: this mode should NOT be used when EZMotion is battery powered! Batteries will only last a few days in this mode.<br /> Stay Awake is NOT set to the factory default (0) wh
        ]]></description>
        <default>0</default>
      </parameter>

      <parameter name="config_6_1" type="integer" groupName="configuration"
                 min="0" max="255">
        <label>6: On Value</label>
        <description><![CDATA[
On Value is the value sent by the Z-Wave BASIC_SET command when motion is detected.<br /> A value of 0 will turn the lights off (not recommended).<br /> A value between 1 and 100 will set the dim level to between 1% and 100%.<br /> A value of 255 will tur
        ]]></description>
        <default>255</default>
      </parameter>

      <!-- ASSOCIATION DEFINITIONS -->
      <parameter-group name="association">
        <context>link</context>
        <label>Association Groups</label>
      </parameter-group>

      <parameter name="group_1" type="text" groupName="association" multiple="true">
        <label>1: Association Group</label>
        <multipleLimit>4</multipleLimit>
      </parameter>

    </config-description>

  </thing-type>

</thing:thing-descriptions><|MERGE_RESOLUTION|>--- conflicted
+++ resolved
@@ -30,11 +30,7 @@
       <channel id="sensor_luminance2" typeId="sensor_luminance">
         <label>Illumination Sensor</label>
         <properties>
-<<<<<<< HEAD
-          <property name="binding:*:DecimalType">SENSOR_MULTILEVEL:2</property>
-=======
           <property name="binding:*:DecimalType">SENSOR_MULTILEVEL:2;type=LUMINANCE</property>
->>>>>>> 4006d8be
         </properties>
       </channel>
       <channel id="battery-level2" typeId="system.battery-level">
@@ -45,11 +41,7 @@
       <channel id="sensor_temperature3" typeId="sensor_temperature">
         <label>Temperature Sensor</label>
         <properties>
-<<<<<<< HEAD
-          <property name="binding:*:DecimalType">SENSOR_MULTILEVEL:3</property>
-=======
           <property name="binding:*:DecimalType">SENSOR_MULTILEVEL:3;type=TEMPERATURE</property>
->>>>>>> 4006d8be
         </properties>
       </channel>
       <channel id="battery-level3" typeId="system.battery-level">
